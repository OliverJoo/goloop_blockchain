--- conflicted
+++ resolved
@@ -683,11 +683,7 @@
 	tr.SetBalance(new(big.Int).Add(tb, gatheredFee))
 
 	er := NewExecutionResult(t.patchReceipts, t.normalReceipts, virtualFee, gatheredFee)
-<<<<<<< HEAD
-	if err = t.callPlatformOnExecutionEnd(ctx, er); err != nil {
-=======
 	if err = t.onPlatformExecutionEnd(ctx, er); err != nil {
->>>>>>> b2283783
 		t.reportExecution(err)
 		return
 	}
@@ -716,23 +712,9 @@
 	t.reportExecution(nil)
 }
 
-<<<<<<< HEAD
-func (t *transition) callPlatformOnExecutionEnd(ctx contract.Context, er base.ExecutionResult) error {
-	txIndex := int32(t.ntxCount)
-	traceLogger := ctx.GetTraceLogger(module.EPhaseExecutionEnd)
-	traceLogger.OnTransactionStart(txIndex, nil)
-
-	if err := t.plt.OnExecutionEnd(ctx, er, traceLogger); err != nil {
-		return err
-	}
-
-	traceLogger.OnTransactionEnd(txIndex, nil, nil, nil, nil)
-	return nil
-=======
 func (t *transition) onPlatformExecutionEnd(ctx contract.Context, er base.ExecutionResult) error {
 	ctx.SetTransactionInfo(&state.TransactionInfo{Index: int32(t.ntxCount)})
 	return t.plt.OnExecutionEnd(ctx, er, ctx.GetTraceLogger(module.EPhaseExecutionEnd))
->>>>>>> b2283783
 }
 
 func (t *transition) validateTxs(l module.TransactionList, wc state.WorldContext, tsr TimestampRange) error {
