package service

import (
	"container/list"
	"fmt"
	"math/big"
	"sync"
	"time"

	"github.com/icon-project/goloop/btp"
	"github.com/icon-project/goloop/chain/base"
	"github.com/icon-project/goloop/common"
	"github.com/icon-project/goloop/common/errors"
	"github.com/icon-project/goloop/common/log"
	"github.com/icon-project/goloop/service/scoredb"
	"github.com/icon-project/goloop/service/transaction"

	"github.com/icon-project/goloop/service/contract"
	"github.com/icon-project/goloop/service/state"
	"github.com/icon-project/goloop/service/txresult"

	"github.com/icon-project/goloop/service/eeproxy"
	ssync "github.com/icon-project/goloop/service/sync"

	"github.com/icon-project/goloop/common/db"
	"github.com/icon-project/goloop/module"
)

const (
	RetryCount = 2
)

type transitionStep int

const (
	stepInited    transitionStep = iota // parent, patch/normalTxes and state are ready.
	stepValidated                       // Upon inited state, Txes are validated.
	stepValidating
	stepExecuting
	stepComplete // all information is ready. REMARK: InitTransition only has some result parts - result and nextValidators
	stepError    // fails validation or execution
	stepCanceled // canceled. requested to cancel after complete execution, just remain stepFinished
)

func (s transitionStep) String() string {
	switch s {
	case stepInited:
		return "stepInited"
	case stepValidating:
		return "stepValidating"
	case stepValidated:
		return "stepValidated"
	case stepExecuting:
		return "stepExecuting"
	case stepComplete:
		return "stepComplete"
	case stepError:
		return "stepError"
	case stepCanceled:
		return "stepCanceled"
	default:
		return fmt.Sprintf("stepUnknown(%d)", int(s))
	}
}

type transitionCallbackForTrace struct {
	info *module.TraceInfo
}

func (cb *transitionCallbackForTrace) OnValidate(tr module.Transition, e error) {
	if e != nil {
		cb.info.Callback.OnEnd(e)
	}
}

func (cb *transitionCallbackForTrace) OnExecute(tr module.Transition, e error) {
	cb.info.Callback.OnEnd(e)
}

type transitionID struct {
	dummy int
}

type transitionContext struct {
	db    db.Database
	cm    contract.ContractManager
	eem   eeproxy.Manager
	chain module.Chain
	log   log.Logger
	plt   base.Platform
	tsc   *TxTimestampChecker
	sass  state.AccountSnapshot
	tim   TXIDManager
}

func (tc *transitionContext) onWorldFinalize(wss state.WorldSnapshot) {
	ass := wss.GetAccountSnapshot(state.SystemID)
	if ass != nil && ass.StorageChangedAfter(tc.sass) {
		regulator := tc.chain.Regulator()
		as := scoredb.NewStateStoreWith(ass)
		timeout := scoredb.NewVarDB(as, state.VarCommitTimeout).Int64()
		interval := scoredb.NewVarDB(as, state.VarBlockInterval).Int64()
		if timeout > 0 || interval > 0 {
			regulator.SetBlockInterval(
				time.Duration(interval)*time.Millisecond,
				time.Duration(timeout)*time.Millisecond)
		}

		tsThreshold := scoredb.NewVarDB(as, state.VarTimestampThreshold).Int64()
		if tsThreshold > 0 {
			tc.tsc.SetThreshold(time.Duration(tsThreshold) * time.Millisecond)
			tc.tim.OnThresholdChange()
		}
		tc.sass = ass
	}
	tc.plt.OnExtensionSnapshotFinalization(wss.GetExtensionSnapshot(), tc.log)
}

type transition struct {
	parent *transition
	pid    *transitionID
	id     *transitionID
	bi     module.BlockInfo
	pbi    module.BlockInfo
	csi    module.ConsensusInfo
	bs     module.BTPSection

	patchTransactions  module.TransactionList
	normalTransactions module.TransactionList

	*transitionContext

	cb module.TransitionCallback

	// internal processing state
	step  transitionStep
	mutex sync.Mutex

	result         []byte
	worldSnapshot  state.WorldSnapshot
	patchReceipts  module.ReceiptList
	normalReceipts module.ReceiptList
	logsBloom      txresult.LogsBloom

	transactionCount int
	executeDuration  time.Duration
	flushDuration    time.Duration

	syncer ssync.Syncer

	ti *module.TraceInfo

	ptxIDs   TXIDLogger
	ntxIDs   TXIDLogger
	ptxCount int
	ntxCount int
}

func patchTransition(t *transition, bi module.BlockInfo, patchTXs module.TransactionList) *transition {
	if patchTXs == nil {
		patchTXs = transaction.NewTransactionListFromSlice(t.db, nil)
	}
	if len(patchTXs.Hash()) == 0 {
		bi = nil
	}
	return &transition{
		parent:             t.parent,
		pid:                t.pid,
		id:                 new(transitionID),
		bi:                 t.bi,
		pbi:                bi,
		csi:                t.csi,
		patchTransactions:  patchTXs,
		normalTransactions: t.normalTransactions,
		transitionContext:  t.transitionContext,
		step:               stepInited,
	}
}

func newTransition(
	parent *transition,
	patchtxs module.TransactionList,
	normaltxs module.TransactionList,
	bi module.BlockInfo,
	csi module.ConsensusInfo,
	alreadyValidated bool,
) *transition {
	var step transitionStep
	if alreadyValidated {
		step = stepValidated
	} else {
		step = stepInited
	}

	if patchtxs == nil {
		patchtxs = transaction.NewTransactionListFromSlice(parent.db, nil)
	}
	if normaltxs == nil {
		normaltxs = transaction.NewTransactionListFromSlice(parent.db, nil)
	}
	return &transition{
		parent:             parent,
		pid:                parent.id,
		id:                 new(transitionID),
		bi:                 bi,
		csi:                csi,
		patchTransactions:  patchtxs,
		normalTransactions: normaltxs,
		transitionContext:  parent.transitionContext,
		step:               step,
	}
}

func newWorldSnapshot(database db.Database, plt base.Platform, result []byte, vl module.ValidatorList) (state.WorldSnapshot, error) {
	var stateHash, extensionData, btpHash []byte
	if len(result) > 0 {
		tr, err := newTransitionResultFromBytes(result)
		if err != nil {
			return nil, err
		}
		stateHash = tr.StateHash
		extensionData = tr.ExtensionData
		btpHash = tr.BTPData
	}
<<<<<<< HEAD
	ess := plt.NewExtensionSnapshot(database, extensionData)
	return state.NewWorldSnapshot(database, stateHash, vl, ess, btpHash), nil
=======
	var ess state.ExtensionSnapshot
	if plt != nil {
		ess = plt.NewExtensionSnapshot(database, extensionData)
	}
	return state.NewWorldSnapshot(database, stateHash, vl, ess), nil
>>>>>>> b65d7ed0
}

// all parameters should be valid.
func newInitTransition(dbase db.Database,
	result []byte,
	validatorList module.ValidatorList,
	cm contract.ContractManager,
	em eeproxy.Manager, chain module.Chain,
	logger log.Logger, plt base.Platform,
	tsc *TxTimestampChecker,
	tim TXIDManager,
) (*transition, error) {
	wss, err := newWorldSnapshot(dbase, plt, result, validatorList)
	if err != nil {
		return nil, err
	}
	tr := &transition{
		id:                 new(transitionID),
		patchTransactions:  transaction.NewTransactionListFromSlice(dbase, nil),
		normalTransactions: transaction.NewTransactionListFromSlice(dbase, nil),
		patchReceipts:      txresult.NewReceiptListFromHash(dbase, nil),
		normalReceipts:     txresult.NewReceiptListFromHash(dbase, nil),
		bi:                 common.NewBlockInfo(0, 0),
		transitionContext: &transitionContext{
			db:    dbase,
			cm:    cm,
			eem:   em,
			chain: chain,
			log:   logger,
			plt:   plt,
			tsc:   tsc,
			tim:   tim,
		},
		step:          stepComplete,
		result:        result,
		worldSnapshot: wss,
		ptxIDs:        tim.NewLogger(module.TransactionGroupPatch, 0, 0),
		ntxIDs:        tim.NewLogger(module.TransactionGroupNormal, 0, 0),
	}
	return tr, nil
}

func (t *transition) PatchTransactions() module.TransactionList {
	return t.patchTransactions
}
func (t *transition) NormalTransactions() module.TransactionList {
	return t.normalTransactions
}

func (t *transition) PatchReceipts() module.ReceiptList {
	return t.patchReceipts
}
func (t *transition) NormalReceipts() module.ReceiptList {
	return t.normalReceipts
}

// startExecution executes this transition.
// The result is asynchronously notified by cb. canceler can be used
// to cancel it after calling Execute. After canceler returns true,
// all succeeding cb functions may not be called back.
// REMARK: It is assumed to be called once. Any additional call returns
// error.
func (t *transition) startExecution(setup func() error) (canceler func() bool, err error) {
	t.mutex.Lock()
	defer t.mutex.Unlock()

	switch t.step {
	case stepInited:
		t.step = stepValidating
	case stepValidated:
		t.step = stepExecuting
	default:
		return nil, errors.InvalidStateError.Errorf("Invalid transition state: %s", t.step)
	}

	if err := setup(); err != nil {
		return nil, err
	}

	if t.syncer == nil {
		go t.doExecute(t.step == stepExecuting)
	} else {
		go t.doForceSync()
	}

	return t.cancelExecution, nil
}

func (t *transition) Execute(cb module.TransitionCallback) (canceler func() bool, err error) {
	if cb == nil {
		return nil, errors.IllegalArgumentError.New("TraceCallbackIsNil")
	}

	return t.startExecution(func() error {
		t.cb = cb
		return nil
	})
}

func (t *transition) ExecuteForTrace(ti module.TraceInfo) (canceler func() bool, err error) {
	if ti.Callback == nil {
		return nil, errors.IllegalArgumentError.New("TraceCallbackIsNil")
	}
	switch ti.Group {
	case module.TransactionGroupNormal:
		if _, err := t.normalTransactions.Get(ti.Index); err != nil {
			return nil, errors.IllegalArgumentError.Errorf("InvalidTransactionIndex(n=%d)", ti.Index)
		}
	case module.TransactionGroupPatch:
		if _, err := t.patchTransactions.Get(ti.Index); err != nil {
			return nil, errors.IllegalArgumentError.Errorf("InvalidTransactionIndex(n=%d)", ti.Index)
		}
	default:
		return nil, errors.IllegalArgumentError.Errorf("UnknownTransactionGroup(%d)", ti.Group)
	}

	return t.startExecution(func() error {
		if t.syncer != nil {
			return errors.InvalidStateError.New("TraceWithSyncTransition")
		}
		t.ti = &ti
		t.cb = &transitionCallbackForTrace{info: t.ti}
		return nil
	})
}

// Result returns service manager defined result bytes.
func (t *transition) Result() []byte {
	t.mutex.Lock()
	defer t.mutex.Unlock()

	if t.step != stepComplete {
		return nil
	}
	return t.result
}

// NextValidators returns the addresses of validators as a result of
// transaction processing.
// It may return nil before cb.OnExecute is called back by Execute.
func (t *transition) NextValidators() module.ValidatorList {
	t.mutex.Lock()
	defer t.mutex.Unlock()

	if t.step != stepComplete {
		return nil
	}
	return t.worldSnapshot.GetValidatorSnapshot()
}

// LogsBloom returns log bloom filter for this transition.
// It may return nil before cb.OnExecute is called back by Execute.
func (t *transition) LogsBloom() module.LogsBloom {
	t.mutex.Lock()
	defer t.mutex.Unlock()

	if t.step != stepComplete {
		return nil
	}
	return &t.logsBloom
}

func (t *transition) BlockInfo() module.BlockInfo {
	return t.bi
}

func (t *transition) newWorldContext(execution bool) (state.WorldContext, error) {
	var ws state.WorldState
	if t.parent != nil {
		var err error
		ws, err = state.WorldStateFromSnapshot(t.parent.worldSnapshot)
		if err != nil {
			return nil, err
		}
	} else {
		ws = state.NewWorldState(t.db, nil, nil, nil, nil)
	}
	if execution {
		ws.EnableNodeCache()
	}
	return state.NewWorldContext(ws, t.bi, t.csi, t.plt), nil
}

func (t *transition) reportValidation(e error) bool {
	locker := common.LockForAutoCall(&t.mutex)
	defer locker.Unlock()

	t.log.Debugf("reportValidation(err=%+v)", e)

	switch t.step {
	case stepValidating, stepExecuting:
		if e != nil {
			t.step = stepError
		} else {
			t.step = stepExecuting
		}
		locker.CallAfterUnlock(func() {
			t.cb.OnValidate(t, e)
		})
		return true
	case stepCanceled:
		t.log.Tracef("Ignore error err=%+v", e)
	default:
		t.log.Tracef("Invalid state %s for err=%+v", t.step, e)
	}
	return false
}

func (t *transition) reportExecution(e error) bool {
	locker := common.LockForAutoCall(&t.mutex)
	defer locker.Unlock()

	t.log.Debugf("reportExecution(err=%+v)", e)

	switch t.step {
	case stepExecuting:
		if e != nil {
			t.log.Tracef("Execution failed with err=%+v", e)
			t.step = stepError
		} else {
			t.step = stepComplete
		}
		locker.CallAfterUnlock(func() {
			t.cb.OnExecute(t, e)
		})
		return true
	case stepCanceled:
		t.log.Tracef("Ignore error err=%+v", e)
	default:
		t.log.Tracef("Invalid state %s for err=%+v", t.step, e)
	}
	return false
}

func (t *transition) canceled() bool {
	t.mutex.Lock()
	defer t.mutex.Unlock()
	return t.step == stepCanceled
}

func (t *transition) ensureRecordTXIDs(force bool) error {
	t.mutex.Lock()
	defer t.mutex.Unlock()
	return t.ensureRecordTXIDsInLock(force)
}

func (t *transition) ensureRecordTXIDsInLock(force bool) error {
	if t.ntxIDs != nil && t.ptxIDs != nil {
		return nil
	}
	if t.pbi != nil {
		t.ptxIDs = t.parent.ptxIDs.NewLogger(t.pbi.Height(), t.pbi.Timestamp())
	} else {
		t.ptxIDs = t.parent.ptxIDs.NewLogger(0, 0)
	}
	t.ntxIDs = t.parent.ntxIDs.NewLogger(t.bi.Height(), t.bi.Timestamp())
	if count, err := t.validateTXIDs(t.patchTransactions, t.ptxIDs, force); err != nil {
		return err
	} else {
		t.ptxCount = count
	}
	if count, err := t.validateTXIDs(t.normalTransactions, t.ntxIDs, force); err != nil {
		return err
	} else {
		t.ntxCount = count
	}
	return nil
}

func (t *transition) commitTXIDs(group module.TransactionGroup) error {
	t.mutex.Lock()
	defer t.mutex.Unlock()
	if err := t.ensureRecordTXIDsInLock(true); err != nil {
		return err
	}
	switch group {
	case module.TransactionGroupPatch:
		return t.ptxIDs.Commit()
	case module.TransactionGroupNormal:
		return t.ntxIDs.Commit()
	default:
		return errors.IllegalArgumentError.Errorf("InvalidTXGroup(group=%d)", group)
	}
}

func (t *transition) doForceSync() {
	if err := t.ensureRecordTXIDs(true); err != nil {
		t.reportValidation(err)
		return
	}
	t.reportValidation(nil)

	sr, err := t.syncer.ForceSync()
	if err != nil {
		t.reportExecution(err)
		return
	}
	t.logsBloom.SetInt64(0)
	for _, receipts := range []module.ReceiptList{sr.PatchReceipts, sr.NormalReceipts} {
		for itr := receipts.Iterator(); itr.Has(); itr.Next() {
			r, _ := itr.Get()
			t.logsBloom.Merge(r.LogsBloom())
		}
	}

	t.patchReceipts = sr.PatchReceipts
	t.normalReceipts = sr.NormalReceipts
	t.worldSnapshot = sr.Wss
	tresult := transitionResult{
		t.worldSnapshot.StateHash(),
		t.patchReceipts.Hash(),
		t.normalReceipts.Hash(),
		t.worldSnapshot.ExtensionData(),
		t.worldSnapshot.BTPData(),
	}
	t.result = tresult.Bytes()
	t.log.Debugf("ForceSyncDone(result=%#x)", t.result)
	t.reportExecution(nil)
}

func (t *transition) validateTXIDs(list module.TransactionList, logger TXIDLogger, force bool) (int, error) {
	count := 0
	for i := list.Iterator(); i.Has(); i.Next() {
		tx, _, err := i.Get()
		if err != nil {
			return 0, err
		}
		if err := logger.Add(tx.ID(), force); err != nil {
			return count, err
		}
		count += 1
	}
	return count, nil
}

func (t *transition) doExecute(alreadyValidated bool) {
	if !alreadyValidated {
		if err := t.ensureRecordTXIDs(false); err != nil {
			t.reportValidation(err)
			return
		}
		wc, err := t.newWorldContext(false)
		if err != nil {
			t.reportValidation(err)
			return
		}

		if err := t.plt.OnValidateTransactions(wc, t.patchTransactions, t.normalTransactions); err != nil {
			t.reportValidation(err)
			return
		}

		var tsr TimestampRange
		if t.pbi != nil {
			tsr = NewTimestampRange(t.pbi.Timestamp(),
				TransactionTimestampThreshold(wc, module.TransactionGroupPatch))
		} else {
			tsr = NewDummyTimeStampRange()
		}
		err = t.validateTxs(t.patchTransactions, wc, tsr)
		if err != nil {
			t.reportValidation(err)
			return
		}
		tsr = NewTxTimestampRangeFor(wc, module.TransactionGroupNormal)
		err = t.validateTxs(t.normalTransactions, wc, tsr)
		if err != nil {
			t.reportValidation(err)
			return
		}
	} else {
		if err := t.ensureRecordTXIDs(true); err != nil {
			t.reportValidation(err)
			return
		}

		wc, err := t.newWorldContext(false)
		if err != nil {
			t.reportValidation(err)
			return
		}
		if err := t.plt.OnValidateTransactions(wc, t.patchTransactions, t.normalTransactions); err != nil {
			t.reportValidation(err)
			return
		}
	}

	if !t.reportValidation(nil) {
		return
	}

	wc, err := t.newWorldContext(true)
	if err != nil {
		t.reportExecution(err)
		return
	}
	ctx := contract.NewContext(wc, t.cm, t.eem, t.chain, t.log, t.ti)
	ctx.ClearCache()
	ctx.SetProperty(contract.PropInitialSnapshot, ctx.GetSnapshot())

	startTime := time.Now()

	t.log.Debugf("Transition.doExecute: height=%d csi=%v", ctx.BlockHeight(), ctx.ConsensusInfo())

	ctx.GetBTPState().SetValidators(ctx.GetValidatorState())

	if err := t.plt.OnExecutionBegin(ctx, t.log); err != nil {
		t.reportExecution(err)
		return
	}
	patchReceipts := make([]txresult.Receipt, t.ptxCount)
	if err := t.executeTxsSequential(t.patchTransactions, ctx, patchReceipts); err != nil {
		t.reportExecution(err)
		return
	}
	normalReceipts := make([]txresult.Receipt, t.ntxCount)
	if err := t.executeTxs(t.normalTransactions, ctx, normalReceipts); err != nil {
		t.reportExecution(err)
		return
	}
	cumulativeSteps := big.NewInt(0)
	gatheredFee := big.NewInt(0)
	virtualFee := new(big.Int)
	btpMsgs := list.New()

	t.logsBloom.SetInt64(0)
	fixLostFeeByDeposit := ctx.Revision().Has(module.FixLostFeeByDeposit)
	for _, receipts := range [][]txresult.Receipt{patchReceipts, normalReceipts} {
		for _, r := range receipts {
			used := r.StepUsed()
			cumulativeSteps.Add(cumulativeSteps, used)
			r.SetCumulativeStepUsed(cumulativeSteps)

			virtualFee.Add(virtualFee, new(big.Int).Mul(used, r.StepPrice()))
			if fixLostFeeByDeposit {
				gatheredFee.Add(gatheredFee, r.Fee())
			} else {
				gatheredFee.Add(gatheredFee, r.FeeByEOA())
			}

			t.logsBloom.Merge(r.LogsBloom())

			if r.BTPMessages() != nil {
				btpMsgs.PushBackList(r.BTPMessages())
			}
		}
	}
	t.patchReceipts = txresult.NewReceiptListFromSlice(t.db, patchReceipts)
	t.normalReceipts = txresult.NewReceiptListFromSlice(t.db, normalReceipts)

	// save gathered fee to treasury
	tr := ctx.GetAccountState(ctx.Treasury().ID())
	tb := tr.GetBalance()
	tr.SetBalance(new(big.Int).Add(tb, gatheredFee))

	er := NewExecutionResult(t.patchReceipts, t.normalReceipts, virtualFee, gatheredFee)
	if err := t.plt.OnExecutionEnd(ctx, er, t.log); err != nil {
		t.reportExecution(err)
		return
	}

	bc := state.NewBTPContext(ctx, ctx.GetAccountState(state.SystemID))
	if bs, err := ctx.GetBTPState().BuildAndApplySection(bc, btpMsgs); err != nil {
		t.reportExecution(err)
		return
	} else {
		t.bs = bs
	}

	t.worldSnapshot = ctx.GetSnapshot()

	txDuration := time.Now().Sub(startTime)
	txCount := t.ntxCount + t.ptxCount
	t.transactionCount = txCount
	t.executeDuration = txDuration

	elapsedMS := float64(txDuration/time.Microsecond) / 1000
	t.log.Infof("Transactions: %6d  Elapsed: %9.3f ms  PerTx: %7.1f µs  TPS: %9.2f",
		txCount, elapsedMS,
		elapsedMS*1000/float64(txCount),
		float64(txCount)/elapsedMS*1000)

	tresult := transitionResult{
		t.worldSnapshot.StateHash(),
		t.patchReceipts.Hash(),
		t.normalReceipts.Hash(),
		t.worldSnapshot.ExtensionData(),
		t.worldSnapshot.BTPData(),
	}
	t.result = tresult.Bytes()

	t.reportExecution(nil)
}

func (t *transition) validateTxs(l module.TransactionList, wc state.WorldContext, tsr TimestampRange) error {
	if l == nil {
		return nil
	}
	for i := l.Iterator(); i.Has(); i.Next() {
		if t.canceled() {
			return ErrTransitionInterrupted
		}

		txi, _, err := i.Get()
		if err != nil {
			return errors.Wrap(err, "validateTxs: fail to get transaction")
		}
		tx := txi.(transaction.Transaction)

		if !tx.ValidateNetwork(t.chain.NID()) {
			return errors.InvalidNetworkError.New("InvalidNetworkID")
		}
		if err := tx.Verify(); err != nil {
			return err
		}
		if err := tsr.CheckTx(tx); err != nil {
			return err
		}
		if err := tx.PreValidate(wc, true); err != nil {
			return err
		}
	}
	return nil
}

func (t *transition) executeTxs(l module.TransactionList, ctx contract.Context, rctBuf []txresult.Receipt) error {
	if l == nil {
		return nil
	}
	if ctx.SkipTransactionEnabled() {
		// it will skip skippable transactions
		return t.executeTxsSequential(l, ctx, rctBuf)
	}
	if cc := t.chain.ConcurrencyLevel(); cc > 1 {
		return t.executeTxsConcurrent(cc, l, ctx, rctBuf)
	}
	return t.executeTxsSequential(l, ctx, rctBuf)
}

func (t *transition) finalizeNormalTransaction() error {
	if err := t.commitTXIDs(module.TransactionGroupNormal); err != nil {
		return err
	}
	return t.normalTransactions.Flush()
}

func (t *transition) finalizePatchTransaction() error {
	if err := t.commitTXIDs(module.TransactionGroupPatch); err != nil {
		return err
	}
	return t.patchTransactions.Flush()
}

func (t *transition) finalizeResult(noFlush bool, keepParent bool) error {
	var worldTS time.Time
	startTS := time.Now()
	if !noFlush {
		if t.syncer != nil {
			worldTS = time.Now()
			if err := t.syncer.Finalize(); err != nil {
				return errors.Wrap(err, "Fail to finalize with syncer")
			}
		} else {
			if err := t.worldSnapshot.Flush(); err != nil {
				return err
			}
			worldTS = time.Now()
			if err := t.patchReceipts.Flush(); err != nil {
				return err
			}
			if err := t.normalReceipts.Flush(); err != nil {
				return err
			}
		}
	}
	if !keepParent {
		t.parent = nil
	}
	finalTS := time.Now()

	t.onWorldFinalize(t.worldSnapshot)
	t.chain.Regulator().OnTxExecution(t.transactionCount, t.executeDuration, finalTS.Sub(startTS))
	t.log.Infof("finalizeResult() total=%s world=%s receipts=%s",
		finalTS.Sub(startTS), worldTS.Sub(startTS), finalTS.Sub(worldTS))
	return nil
}

func (t *transition) cancelExecution() bool {
	t.mutex.Lock()
	defer t.mutex.Unlock()
	if t.step != stepComplete && t.step != stepError {
		if t.step != stepCanceled && t.syncer != nil {
			t.syncer.Stop()
		}
		t.step = stepCanceled
	} else if t.step == stepComplete {
		return false
	}
	return true
}

func (t *transition) Equal(tr module.Transition) bool {
	t2 := tr.(*transition)

	if t == t2 {
		return true
	}
	if t == nil || t2 == nil {
		return false
	}

	return t.patchTransactions.Equal(t2.patchTransactions) &&
		t.normalTransactions.Equal(t2.normalTransactions) &&
		common.BlockInfoEqual(t.bi, t2.bi) &&
		common.BlockInfoEqual(t.pbi, t2.pbi) &&
		common.ConsensusInfoEqual(t.csi, t2.csi) &&
		t.pid == t2.pid
}

func (t *transition) BTPSection() module.BTPSection {
	if t.bs == nil {
		//TODO return nil?
		return btp.ZeroBTPSection
	}
	return t.bs
}

// NewInitTransition creates initial transition based on the last result.
// It's only for development purpose. So, normally it should not be used.
func NewInitTransition(
	db db.Database,
	result []byte,
	vl module.ValidatorList,
	cm contract.ContractManager,
	em eeproxy.Manager, chain module.Chain,
	logger log.Logger, plt base.Platform,
	tsc *TxTimestampChecker,
) (module.Transition, error) {
	tim, err := NewTXIDManager(db, tsc)
	if err != nil {
		return nil, err
	}
	if tr, err := newInitTransition(db, result, vl, cm, em, chain, logger, plt, tsc, tim); err != nil {
		return nil, err
	} else {
		return tr, nil
	}
}

// NewTransition creates new transition based on the parent to execute
// given transactions under given environments.
// It's only for development purpose. So, normally it should not be used.
func NewTransition(
	parent module.Transition,
	patchtxs module.TransactionList,
	normaltxs module.TransactionList,
	bi module.BlockInfo,
	csi module.ConsensusInfo,
	alreadyValidated bool,
) module.Transition {
	return newTransition(
		parent.(*transition),
		patchtxs,
		normaltxs,
		bi,
		csi,
		alreadyValidated,
	)
}

// FinalizeTransition finalize parts of transition result without
// updating other information of service manager.
// It's only for development purpose. So, normally it should not be used.
func FinalizeTransition(tr module.Transition, opt int, noFlush bool) error {
	tst := tr.(*transition)
	if opt&module.FinalizeNormalTransaction == module.FinalizeNormalTransaction && !noFlush {
		if err := tst.finalizeNormalTransaction(); err != nil {
			return err
		}
	}
	if opt&module.FinalizePatchTransaction == module.FinalizePatchTransaction && !noFlush {
		if err := tst.finalizePatchTransaction(); err != nil {
			return err
		}
	}
	if opt&module.FinalizeResult == module.FinalizeResult {
		keepParent := (opt & module.KeepingParent) != 0
		if err := tst.finalizeResult(noFlush, keepParent); err != nil {
			return err
		}
	}
	return nil
}

type SyncManager interface {
	NewSyncer(ah, prh, nrh, vh, ed []byte) ssync.Syncer
}

func NewSyncTransition(
	tr module.Transition,
	sm SyncManager,
	result []byte, vl []byte,
) module.Transition {
	tst := tr.(*transition)
	ntr := newTransition(tst.parent, tst.patchTransactions, tst.normalTransactions, tst.bi, tst.csi, true)
	r, _ := newTransitionResultFromBytes(result)
	ntr.syncer = sm.NewSyncer(r.StateHash, r.PatchReceiptHash, r.NormalReceiptHash, vl, r.ExtensionData)
	return ntr
}

func PatchTransition(
	tr module.Transition,
	bi module.BlockInfo,
	ptxs module.TransactionList,
) module.Transition {
	return patchTransition(tr.(*transition), bi, ptxs)
}<|MERGE_RESOLUTION|>--- conflicted
+++ resolved
@@ -222,16 +222,11 @@
 		extensionData = tr.ExtensionData
 		btpHash = tr.BTPData
 	}
-<<<<<<< HEAD
-	ess := plt.NewExtensionSnapshot(database, extensionData)
-	return state.NewWorldSnapshot(database, stateHash, vl, ess, btpHash), nil
-=======
 	var ess state.ExtensionSnapshot
 	if plt != nil {
 		ess = plt.NewExtensionSnapshot(database, extensionData)
 	}
-	return state.NewWorldSnapshot(database, stateHash, vl, ess), nil
->>>>>>> b65d7ed0
+	return state.NewWorldSnapshot(database, stateHash, vl, ess, btpHash), nil
 }
 
 // all parameters should be valid.
