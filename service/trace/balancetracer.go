package trace

import (
	"bytes"
	"encoding/hex"
	"fmt"
	"math/big"

	"github.com/icon-project/goloop/common"
	"github.com/icon-project/goloop/common/errors"
	"github.com/icon-project/goloop/module"
)

var opTypeNames = []string{
	"GENESIS",
	"TRANSFER",
	"FEE",
	"ISSUE",
	"BURN",
	"LOST",
	"FS_DEPOSIT",
	"FS_WITHDRAW",
	"FS_FEE",
	"STAKE",
	"UNSTAKE",
	"CLAIM",
	"GHOST",
	"REWARD",
	"REG_PREP",
}

func opTypeToString(o module.OpType) string {
	return opTypeNames[o]
}

type operation struct {
	depth  int
	opType module.OpType
	from   module.Address
	to     module.Address
	amount *common.HexInt
}

func (o *operation) toJSON() map[string]interface{} {
	jso := map[string]interface{}{
		"opType": opTypeToString(o.opType),
		"amount": o.amount,
	}
	if o.from != nil {
		jso["from"] = o.from
	}
	if o.to != nil {
		jso["to"] = o.to
	}
	return jso
}

type callFrame struct {
	parent *callFrame
	depth  int
	ops    []*operation
}

func (c *callFrame) mergeOpsToParent() {
	parent := c.parent
	if parent == nil {
		return
	}
	parent.ops = append(parent.ops, c.ops...)
}

func (c *callFrame) toJSON() []map[string]interface{} {
	size := len(c.ops)
	if size > 0 {
		jso := make([]map[string]interface{}, size)
		for i, op := range c.ops {
			jso[i] = op.toJSON()
		}
		return jso
	}
	return nil
}

type transaction struct {
<<<<<<< HEAD
	index     int32
=======
	index     int
>>>>>>> b2283783
	hash      []byte
	isBlockTx bool
	*callFrame
}

func (t *transaction) toJSON() map[string]interface{} {
	ops := t.callFrame.toJSON()
	if ops != nil {
		prefix := "0x"
		if t.isBlockTx {
			prefix = "bx"
		}
		return map[string]interface{}{
			"txIndex": fmt.Sprintf("%#x", t.index),
			"txHash":  prefix + hex.EncodeToString(t.hash),
			"ops":     ops,
		}
	}
	return nil
}

type BalanceTracer struct {
	txs      []*transaction
	curFrame *callFrame
}

func (bt *BalanceTracer) add(opType module.OpType, from, to module.Address, amount *big.Int) error {
	curFrame := bt.curFrame
	op := &operation{
		depth:  curFrame.depth,
		opType: opType,
		from:   from,
		to:     to,
		amount: &common.HexInt{Int: *amount},
	}
	curFrame.ops = append(curFrame.ops, op)
	return nil
}

func (bt *BalanceTracer) getCurrentTx() (*transaction, error) {
	txCount := len(bt.txs)
	if txCount == 0 {
		return nil, errors.InvalidStateError.New("No transaction")
	}
	return bt.txs[txCount-1], nil
}

func (bt *BalanceTracer) checkCurrentTx(curTx *transaction, txIndex int, txHash []byte) error {
	if curTx != nil {
		if curTx.index != txIndex || bytes.Compare(curTx.hash, txHash) != 0 {
			return errors.InvalidStateError.Errorf(
				"Invalid txHash: curTxHash=%#x hash=%#x", curTx.hash, txHash)
		}
	}
	return nil
}

<<<<<<< HEAD
func (bt *BalanceTracer) OnTransactionStart(txIndex int32, txHash []byte, isBlockTx bool) error {
=======
func (bt *BalanceTracer) OnTransactionStart(txIndex int, txHash []byte, isBlockTx bool) error {
>>>>>>> b2283783
	if bt.curFrame != nil {
		return errors.InvalidStateError.Errorf(
			"Invalid curFrame: txIndex=%d txHash=%#x curFrame=%#v",
			txIndex, txHash, bt.curFrame)
	}
	frame := &callFrame{}
	tx := &transaction{index: txIndex, hash: txHash, isBlockTx: isBlockTx, callFrame: frame}
	bt.txs = append(bt.txs, tx)
	bt.curFrame = frame
	return nil
}

func (bt *BalanceTracer) OnTransactionReset() error {
	curTx, err := bt.getCurrentTx()
	if err != nil {
		return err
	}

	frame := &callFrame{}
	curTx.callFrame = frame
	bt.curFrame = frame
	return nil
}

func (bt *BalanceTracer) OnTransactionEnd(txIndex int, txHash []byte) error {
	curTx, err := bt.getCurrentTx()
	if err != nil {
		return err
	}
	if err = bt.checkCurrentTx(curTx, txIndex, txHash); err != nil {
		return err
	}

	depth := bt.curFrame.depth
	if depth != 0 {
		return errors.InvalidStateError.Errorf("Invalid callFrame depth: %d", depth)
	}
	bt.curFrame = nil
	return nil
}

func (bt *BalanceTracer) OnFrameEnter() error {
	if bt.curFrame == nil {
		return errors.InvalidStateError.Errorf("BalanceTracer Not Ready")
	}
	parent := bt.curFrame
	bt.curFrame = &callFrame{
		parent: parent,
		depth:  parent.depth + 1,
		ops:    make([]*operation, 0),
	}
	return nil
}

func (bt *BalanceTracer) OnFrameExit(success bool) error {
	curFrame := bt.curFrame
	if curFrame == nil {
		return errors.InvalidStateError.New("curFrame Not Ready")
	}
	if curFrame.depth <= 0 {
		return errors.InvalidStateError.Errorf("Invalid frameDepth: %d", curFrame.depth)
	}
	if success {
		bt.curFrame.mergeOpsToParent()
	}
	bt.curFrame = bt.curFrame.parent
	return nil
}

func (bt *BalanceTracer) OnBalanceChange(opType module.OpType, from, to module.Address, amount *big.Int) error {
	return bt.add(opType, from, to, amount)
}

func (bt *BalanceTracer) ToJSON() interface{} {
	jso := make([]interface{}, 0, len(bt.txs))
	for _, tx := range bt.txs {
		if txJso := tx.toJSON(); txJso != nil {
			jso = append(jso, txJso)
		}
	}
	return jso
}

func NewBalanceTracer(capacity int) *BalanceTracer {
	return &BalanceTracer{txs: make([]*transaction, 0, capacity)}
}<|MERGE_RESOLUTION|>--- conflicted
+++ resolved
@@ -82,11 +82,7 @@
 }
 
 type transaction struct {
-<<<<<<< HEAD
-	index     int32
-=======
 	index     int
->>>>>>> b2283783
 	hash      []byte
 	isBlockTx bool
 	*callFrame
@@ -144,11 +140,7 @@
 	return nil
 }
 
-<<<<<<< HEAD
-func (bt *BalanceTracer) OnTransactionStart(txIndex int32, txHash []byte, isBlockTx bool) error {
-=======
 func (bt *BalanceTracer) OnTransactionStart(txIndex int, txHash []byte, isBlockTx bool) error {
->>>>>>> b2283783
 	if bt.curFrame != nil {
 		return errors.InvalidStateError.Errorf(
 			"Invalid curFrame: txIndex=%d txHash=%#x curFrame=%#v",
