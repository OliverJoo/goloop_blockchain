package crypto

import (
	"encoding/hex"
	"math/rand"
	"strings"
	"sync"
	"testing"
<<<<<<< HEAD
	"time"

	"github.com/stretchr/testify/assert"
=======

	"github.com/stretchr/testify/assert"

	"github.com/icon-project/goloop/common/codec"
>>>>>>> 2a2a3537
)

var (
	testHash             = SHA3Sum256([]byte("icx_sendTransaction.fee.0x2386f26fc10000.from.hx57b8365292c115d3b72d948272cc4d788fa91f64.timestamp.1538976759263551.to.hx57b8365292c115d3b72d948272cc4d788fa91f64.value.0xde0b6b3a7640000"))
	testPrivateKey, _    = hex.DecodeString("ca158b1d3c81c492e7785a3bba6aa755e07c28d2711811e7014bcf911ea2643b")
	testPublicKey, _     = hex.DecodeString("0448250ebe88d77e0a12bcf530fe6a2cf1ac176945638d309b840d631940c93b78c2bd6d16f227a8877e3f1604cd75b9c5a8ab0cac95174a8a0a0f8ea9e4c10bca")
	testPublicKeyComp, _ = hex.DecodeString("0248250ebe88d77e0a12bcf530fe6a2cf1ac176945638d309b840d631940c93b78")
	testSignature, _     = hex.DecodeString("4011de30c04302a2352400df3d1459d6d8799580dceb259f45db1d99243a8d0c64f548b7776cb93e37579b830fc3efce41e12e0958cda9f8c5fcad682c61079500")
)

// TODO add performance test
func TestSignAndVerify(t *testing.T) {
	priv, pub := GenerateKeyPair()
	sig, err := NewSignature(testHash, priv)
	if err != nil {
		t.Errorf("error signing:%s", err)
		return
	}

	if !sig.Verify(testHash, pub) {
		t.Errorf("Verify failed")
	}

	hash := make([]byte, len(testHash))
	copy(hash, testHash)
	hash[0] ^= 0xff
	if sig.Verify(hash, pub) {
		t.Errorf("Verify always works!")
	}
}

func TestVerifySignature(t *testing.T) {
	sig, _ := ParseSignature(testSignature)
	pub, _ := ParsePublicKey(testPublicKey)
	// pub, _ := ParsePublicKey(testPublicKeyComp)
	if !sig.Verify(testHash, pub) {
		t.Errorf("Verify failed")
	}
}

func TestRecoverPublicKey(t *testing.T) {
	priv, pub := GenerateKeyPair()
	sig, err := NewSignature(testHash, priv)

	pub1, err := sig.RecoverPublicKey(testHash)
	if err != nil {
		t.Errorf("error recover public key:%s", err)
		return
	}

	if !pub.Equal(pub1) {
		t.Errorf("recovered public key is not same")
	}

	sig.bytes[0] = sig.bytes[0] ^ 0x0f
	pub2, err := sig.RecoverPublicKey(testHash)
	if err == nil && pub.Equal(pub2) {
		t.Errorf("Public key recovery always works!")
	}
}

func TestPrintSignature(t *testing.T) {
	sig, _ := ParseSignature(testSignature)
	str := "0x" + hex.EncodeToString(testSignature)
	if strings.Compare(sig.String(), str) != 0 {
		t.Errorf("fail to print signature")
	}

	sig, _ = ParseSignature(testSignature[:64])
	str = "0x" + hex.EncodeToString(testSignature[:64]) + "[no V]"
	if strings.Compare(sig.String(), str) != 0 {
		t.Errorf("fail to print signaure(no V)")
	}

	sig, _ = ParseSignature([]byte("invalid"))
	str = "[empty]"
	if strings.Compare(sig.String(), str) != 0 {
		t.Errorf("fail to print signaure(no V)")
	}
}

<<<<<<< HEAD
func TestRace(t *testing.T) {
	const SubRoutineCount = 4
	const RepeatCount = 5

	var lock sync.Mutex
	cond := sync.NewCond(&lock)

	var readyWG sync.WaitGroup
	readyWG.Add(SubRoutineCount)
	wait := func() {
		lock.Lock()
		defer lock.Unlock()
		readyWG.Done()
		cond.Wait()
	}

	startAll := func() {
		lock.Lock()
		defer lock.Unlock()
		cond.Broadcast()
	}

	var finishWG sync.WaitGroup
	subRoutine := func(idx int) {
		wait()
		for i := 0; i < RepeatCount; i++ {
			priv, pub := GenerateKeyPair()
			sig, err := NewSignature(testHash, priv)

			pub1, err := sig.RecoverPublicKey(testHash)
			if err != nil {
				t.Errorf("error recover public key:%s", err)
				return
			}

			if !pub.Equal(pub1) {
				t.Errorf("recovered public key is not same")
			}
			r := sig.Verify(testHash, pub)
			assert.True(t, r)
			delay := time.Millisecond * time.Duration(rand.Intn(10))
			time.Sleep(delay)
		}
		finishWG.Done()
	}

	// start subroutines
	finishWG.Add(SubRoutineCount)
	for i := 0; i < SubRoutineCount; i++ {
		go subRoutine(i)
	}

	// wait until the subroutines reach wait()
	readyWG.Wait()
	time.Sleep(10 * time.Millisecond)

	// start subroutines
	startAll()

	// wait for DONE
	finishWG.Wait()
=======
func TestSignature_RLPEncodeSelf(t *testing.T) {
	priv, pub := GenerateKeyPair()
	sig, err := NewSignature(testHash, priv)
	assert.NoError(t, err)

	bs := codec.MustMarshalToBytes(&sig)
	var sig2 Signature
	codec.MustUnmarshalFromBytes(bs, &sig2)
	rpub, err := sig.RecoverPublicKey(testHash)
	assert.NoError(t, err)
	rpub2, err := sig2.RecoverPublicKey(testHash)
	assert.NoError(t, err)

	assert.EqualValues(t, pub.SerializeCompressed(), rpub.SerializeCompressed())
	assert.EqualValues(t, rpub.SerializeCompressed(), rpub2.SerializeCompressed())
}

func TestSignature_RLPEncodeSelf_nil(t *testing.T) {
	var psig *Signature
	bs := codec.MustMarshalToBytes(psig)
	var psig2 *Signature
	codec.MustUnmarshalFromBytes(bs, &psig2)
	assert.Nil(t, psig2)
>>>>>>> 2a2a3537
}<|MERGE_RESOLUTION|>--- conflicted
+++ resolved
@@ -6,16 +6,11 @@
 	"strings"
 	"sync"
 	"testing"
-<<<<<<< HEAD
 	"time"
-
-	"github.com/stretchr/testify/assert"
-=======
 
 	"github.com/stretchr/testify/assert"
 
 	"github.com/icon-project/goloop/common/codec"
->>>>>>> 2a2a3537
 )
 
 var (
@@ -97,7 +92,6 @@
 	}
 }
 
-<<<<<<< HEAD
 func TestRace(t *testing.T) {
 	const SubRoutineCount = 4
 	const RepeatCount = 5
@@ -159,7 +153,8 @@
 
 	// wait for DONE
 	finishWG.Wait()
-=======
+}
+
 func TestSignature_RLPEncodeSelf(t *testing.T) {
 	priv, pub := GenerateKeyPair()
 	sig, err := NewSignature(testHash, priv)
@@ -183,5 +178,4 @@
 	var psig2 *Signature
 	codec.MustUnmarshalFromBytes(bs, &psig2)
 	assert.Nil(t, psig2)
->>>>>>> 2a2a3537
 }