package block

import (
	"bytes"
	"encoding/json"
	"fmt"
	"io"

	"github.com/icon-project/goloop/btp"
	"github.com/icon-project/goloop/chain/base"
	"github.com/icon-project/goloop/chain/gs"
	"github.com/icon-project/goloop/common/codec"
	"github.com/icon-project/goloop/common/db"
	"github.com/icon-project/goloop/common/errors"
	"github.com/icon-project/goloop/common/log"
	"github.com/icon-project/goloop/common/merkle"
	"github.com/icon-project/goloop/service"
	"github.com/icon-project/goloop/service/state"
	"github.com/icon-project/goloop/service/transaction"

	"github.com/icon-project/goloop/common"
	"github.com/icon-project/goloop/module"
)

const (
	configTraceBnode = false
)

const (
	keyLastBlockHeight = "block.lastHeight"
	genesisHeight      = 0
	ConfigCacheCap     = 10
)

type transactionLocator struct {
	BlockHeight      int64
	TransactionGroup module.TransactionGroup
	IndexInGroup     int
}

// can be disposed either automatically or by force.
type bnode struct {
	parent   *bnode
	children []*bnode
	block    module.Block
	in       *transition
	preexe   *transition

	// a block candidate has a ref.
	// a child bnode has a ref to parent.
	// manager has a ref to finalized.
	nRef int
}

func (bn *bnode) RefCount() int {
	return bn.nRef
}

func (bn *bnode) String() string {
	return fmt.Sprintf("%p{nRef:%d ID:%s}", bn, bn.nRef, common.HexPre(bn.block.ID()))
}

type ServiceManager interface {
	module.TransitionManager
	TransactionFromBytes(b []byte, blockVersion int) (module.Transaction, error)
	GetChainID(result []byte) (int64, error)
	GetNetworkID(result []byte) (int64, error)
	GetNextBlockVersion(result []byte) int
	ImportResult(result []byte, vh []byte, src db.Database) error
	GenesisTransactionFromBytes(b []byte, blockVersion int) (module.Transaction, error)
	TransactionListFromHash(hash []byte) module.TransactionList
	ReceiptListFromResult(result []byte, g module.TransactionGroup) (module.ReceiptList, error)
	SendTransaction(result []byte, height int64, tx interface{}) ([]byte, error)
	ValidatorListFromHash(hash []byte) module.ValidatorList
	TransactionListFromSlice(txs []module.Transaction, version int) module.TransactionList
	SendTransactionAndWait(result []byte, height int64, tx interface{}) ([]byte, <-chan interface{}, error)
	WaitTransactionResult(id []byte) (<-chan interface{}, error)
	ExportResult(result []byte, vh []byte, dst db.Database) error
	BTPSectionFromResult(result []byte) (module.BTPSection, error)
	NextProofContextMapFromResult(result []byte) (module.BTPProofContextMap, error)
}

type Chain interface {
	Database() db.Database
	Wallet() module.Wallet
	ServiceManager() module.ServiceManager
	NID() int
	CID() int
	GenesisStorage() module.GenesisStorage
	CommitVoteSetDecoder() module.CommitVoteSetDecoder
	Genesis() []byte
}

type chainContext struct {
	syncer  syncer
	chain   Chain
	sm      ServiceManager
	log     log.Logger
	running bool
	trtr    RefTracer
	srcUID  []byte
}

type finalizationCB = func(module.Block) bool

type handlerContext struct {
	*manager
}

func (c handlerContext) GetBlockByHeight(height int64) (module.Block, error) {
	// without acquiring lock
	return c.manager.getBlockByHeight(height)
}

type manager struct {
	*chainContext
	bntr  RefTracer
	nmap  map[string]*bnode
	cache *cache

	finalized       *bnode
	finalizationCBs []finalizationCB
	timestamper     module.Timestamper

	// pcm for last finalized block verification
	pcmForLastBlock module.BTPProofContextMap
	// next pcm in the last finalized block's result
	nextPCM module.BTPProofContextMap

	handlers       handlerList
	activeHandlers handlerList
	handlerContext handlerContext
}

type handlerList []base.BlockHandler

func (hl handlerList) upTo(version int) handlerList {
	for i, h := range hl {
		if h.Version() == version {
			return hl[:i+1]
		}
	}
	return hl
}

func (hl handlerList) forVersion(version int) (base.BlockHandler, bool) {
	for i := len(hl) - 1; i >= 0; i-- {
		if hl[i].Version() == version {
			return hl[i], true
		}
	}
	return nil, false
}

func (hl handlerList) last() base.BlockHandler {
	return hl[len(hl)-1]
}

func (m *manager) db() db.Database {
	return m.chain.Database()
}

type taskState int

const (
	executingIn taskState = iota
	validatingOut
	validatedOut
	stopped
)

const (
	exportBlock = 0x1 << iota
	exportValidator
	exportResult
	exportTransaction
	exportIndex
	exportReserved
	exportHashable = exportBlock | exportValidator | exportResult | exportTransaction
	exportAll      = exportReserved - 1
)

type task struct {
	manager *manager
	_cb     func(module.BlockCandidate, error)
	in      *transition
	state   taskState
}

type importTask struct {
	task
	out   *transition
	block module.BlockData
	csi   module.ConsensusInfo
	flags int
}

type proposeTask struct {
	task
	parentBlock module.Block
	votes       module.CommitVoteSet
	csi         module.ConsensusInfo
}

func (m *manager) addNode(par *bnode, bn *bnode) {
	par.children = append(par.children, bn)
	bn.parent = par
	par.nRef++
	if configTraceBnode {
		m.bntr.TraceRef(par)
	}
	m.nmap[string(bn.block.ID())] = bn
}

func (m *manager) newCandidate(bn *bnode) *blockCandidate {
	bn.nRef++
	if configTraceBnode {
		m.bntr.TraceRef(bn)
	}
	return &blockCandidate{
		Block: bn.block.(base.Block),
		m:     m,
	}
}

func (m *manager) unrefNode(bn *bnode) {
	bn.nRef--
	if configTraceBnode {
		m.bntr.TraceUnref(bn)
	}
	if bn.nRef == 0 {
		par := bn.parent
		m.removeNode(bn)
		if par != nil {
			for i, c := range par.children {
				if c == bn {
					last := len(par.children) - 1
					par.children[i] = par.children[last]
					par.children[last] = nil
					par.children = par.children[:last]
				}
			}
		}
	}
}

func (m *manager) _removeNode(bn *bnode) {
	for _, c := range bn.children {
		m._removeNode(c)
	}
	bn.in.dispose()
	bn.preexe.dispose()
	bn.parent = nil
	if configTraceBnode {
		m.bntr.TraceDispose(bn)
	}
	delete(m.nmap, string(bn.block.ID()))
}

func (m *manager) removeNode(bn *bnode) {
	for _, c := range bn.children {
		m._removeNode(c)
	}
	bn.in.dispose()
	bn.preexe.dispose()
	if bn.parent != nil {
		m.unrefNode(bn.parent)
		bn.parent = nil
	}
	if configTraceBnode {
		m.bntr.TraceDispose(bn)
	}
	delete(m.nmap, string(bn.block.ID()))
}

func (m *manager) removeNodeExcept(bn *bnode, except *bnode) {
	for _, c := range bn.children {
		if c == except {
			c.parent = nil
		} else {
			m._removeNode(c)
		}
	}
	bn.in.dispose()
	bn.preexe.dispose()
	if bn.parent != nil {
		m.unrefNode(bn.parent)
		bn.parent = nil
	}
	if configTraceBnode {
		m.bntr.TraceDispose(bn)
	}
	delete(m.nmap, string(bn.block.ID()))
}

func (t *task) cb(block module.BlockCandidate, err error) {
	cb := t._cb
	t.manager.syncer.callLater(func() {
		go cb(block, err)
	})
}

func (m *manager) _import(
	block module.BlockData,
	flags int,
	cb func(module.BlockCandidate, error),
) (*importTask, error) {
	bn := m.nmap[string(block.PrevID())]
	if bn == nil {
		return nil, errors.Errorf("InvalidPreviousID(%x)", block.PrevID())
	}
	csi, err := m.verifyNewBlock(block, bn.block)
	if err != nil {
		return nil, err
	}
	it := &importTask{
		block: block,
		csi:   csi,
		flags: flags,
		task: task{
			manager: m,
			_cb:     cb,
		},
	}
	it.state = executingIn
	it.in, err = bn.preexe.patch(it.block.PatchTransactions(), block, it)
	if err != nil {
		return nil, err
	}
	return it, nil
}

func (it *importTask) stop() {
	if it.in != nil {
		it.in.dispose()
	}
	if it.out != nil {
		it.out.dispose()
	}
	it.state = stopped
}

func (it *importTask) Cancel() bool {
	it.manager.syncer.begin()
	defer it.manager.syncer.end()

	switch it.state {
	case executingIn:
		it.stop()
	case validatingOut:
		it.stop()
	default:
		it.manager.log.Debugf("Cancel Import: Ignored\n")
		return false
	}
	it.manager.log.Debugf("Cancel Import: OK\n")
	return true
}

func (it *importTask) onValidate(err error) {
	it.manager.syncer.callLaterInLock(func() {
		it._onValidate(err)
	})
}

func (it *importTask) _onValidate(err error) {
	if it.state == executingIn {
		if err != nil {
			it.stop()
			it.cb(nil, err)
			return
		}
	} else if it.state == validatingOut {
		if err != nil {
			it.stop()
			it.cb(nil, err)
			return
		}
		var bn *bnode
		var ok bool
		if bn, ok = it.manager.nmap[string(it.block.ID())]; !ok {
			validatedBlock := it.block.NewBlock(it.in.mtransition())
			bn = &bnode{
				block:  validatedBlock,
				in:     it.in.newTransition(nil),
				preexe: it.out.newTransition(nil),
			}
			if configTraceBnode {
				it.manager.bntr.TraceNew(bn)
			}
			pbn := it.manager.nmap[string(it.block.PrevID())]
			it.manager.addNode(pbn, bn)
		}
		it.stop()
		it.state = validatedOut
		it.cb(it.manager.newCandidate(bn), err)
	}
}

func (it *importTask) onExecute(err error) {
	it.manager.syncer.callLaterInLock(func() {
		it._onExecute(err)
	})
}

func (it *importTask) _handleExecutionError(err error) {
	var tr *transition
	it.manager.log.Warnf("error during import : %+v", err)
	if it.flags&module.ImportByForce != 0 {
		tr, err = it.in.sync(it.block.Result(), it.block.NextValidatorsHash(), it)
		if err == nil {
			it.in.dispose()
			it.in = tr
			return
		}
	}
	it.stop()
	it.cb(nil, err)
}

func (it *importTask) _onExecute(err error) {
	if it.state == executingIn {
		if err != nil {
			it._handleExecutionError(err)
			return
		}
		err = it.in.verifyResult(it.block)
		if err != nil {
			it._handleExecutionError(err)
			return
		}
		validated := it.flags&module.ImportByForce != 0
		it.out, err = it.in.transit(it.block.NormalTransactions(), it.block, it.csi, it, validated)
		if err != nil {
			it.stop()
			it.cb(nil, err)
			return
		}
		it.state = validatingOut
		return
	}
}

func (m *manager) _propose(
	parentID []byte,
	votes module.CommitVoteSet,
	cb func(module.BlockCandidate, error),
) (*proposeTask, error) {
	bn := m.nmap[string(parentID)]
	if bn == nil {
		return nil, errors.Errorf("NoParentBlock(id=<%x>)", parentID)
	}
	csi, _, err := m.verifyProofForLastBlock(bn.block, votes)
	if err != nil {
		return nil, err
	}
	pt := &proposeTask{
		task: task{
			manager: m,
			_cb:     cb,
		},
		parentBlock: bn.block,
		votes:       votes,
		csi:         csi,
	}
	pt.state = executingIn
	bi := common.NewBlockInfo(bn.block.Height()+1, votes.Timestamp())
	patches := m.sm.GetPatches(
		bn.in.mtransition(),
		bi,
	)
	pt.in, err = bn.preexe.patch(patches, bi, pt)
	if err != nil {
		return nil, err
	}
	return pt, nil
}

func (pt *proposeTask) stop() {
	if pt.in != nil {
		pt.in.dispose()
	}
	pt.state = stopped
}

func (pt *proposeTask) Cancel() bool {
	pt.manager.syncer.begin()
	defer pt.manager.syncer.end()

	switch pt.state {
	case executingIn:
		pt.stop()
	default:
		pt.manager.log.Debugf("Cancel Propose: Ignored\n")
		return false
	}
	pt.manager.log.Debugf("Cancel Propose: OK\n")
	return true
}

func (pt *proposeTask) onValidate(err error) {
	pt.manager.syncer.callLaterInLock(func() {
		pt._onValidate(err)
	})
}

func (pt *proposeTask) _onValidate(err error) {
	if err != nil {
		pt.stop()
		pt.cb(nil, err)
		return
	}
}

func (pt *proposeTask) onExecute(err error) {
	pt.manager.syncer.callLaterInLock(func() {
		pt._onExecute(err)
	})
}

func (pt *proposeTask) _onExecute(err error) {
	if err != nil {
		pt.stop()
		pt.cb(nil, err)
		return
	}
	height := pt.parentBlock.Height() + 1
	timestamp := pt.votes.Timestamp()
	if pt.manager.timestamper != nil {
		timestamp = pt.manager.timestamper.GetBlockTimestamp(height, timestamp)
	}
	tr, err := pt.in.propose(common.NewBlockInfo(height, timestamp), pt.csi, nil)
	if err != nil {
		pt.stop()
		pt.cb(nil, err)
		return
	}
	pmtr := pt.in.mtransition()
	mtr := tr.mtransition()
	block := pt.manager.activeHandlers.last().NewBlock(
		height,
		timestamp,
		pt.manager.chain.Wallet().Address(),
		pt.parentBlock,
		pmtr.LogsBloom(),
		pmtr.Result(),
		pmtr.PatchTransactions(),
		mtr.NormalTransactions(),
		pmtr.NextValidators(),
		pt.votes,
		pmtr.BTPSection(),
	)
	var bn *bnode
	var ok bool
	if bn, ok = pt.manager.nmap[string(block.ID())]; !ok {
		bn = &bnode{
			block:  block,
			in:     pt.in.newTransition(nil),
			preexe: tr,
		}
		if configTraceBnode {
			pt.manager.bntr.TraceNew(bn)
		}
		pbn := pt.manager.nmap[string(block.PrevID())]
		pt.manager.addNode(pbn, bn)
	} else {
		tr.dispose()
	}
	pt.stop()
	pt.state = validatedOut
	pt.cb(pt.manager.newCandidate(bn), nil)
	return
}

// NewManager creates BlockManager.
func NewManager(
	chain module.Chain,
	timestamper module.Timestamper,
	handlers []base.BlockHandler,
) (module.BlockManager, error) {
	logger := chain.Logger().WithFields(log.Fields{
		log.FieldKeyModule: "BM",
	})
	logger.Debugf("NewBlockManager\n")

	if handlers == nil {
		handlers = []base.BlockHandler{NewBlockV2Handler(chain)}
	}

	m := &manager{
		chainContext: &chainContext{
			chain:   chain,
			sm:      chain.ServiceManager(),
			log:     logger,
			running: true,
			srcUID:  module.GetSourceNetworkUID(chain),
		},
		nmap:        make(map[string]*bnode),
		cache:       newCache(ConfigCacheCap),
		timestamper: timestamper,
		handlers:    handlers,
	}
	m.activeHandlers = m.handlers.upTo(
		m.sm.GetNextBlockVersion(nil),
	)
	m.handlerContext.manager = m
	m.bntr.Logger = chain.Logger().WithFields(log.Fields{
		log.FieldKeyModule: "BM|BNODE",
	})
	m.chainContext.trtr.Logger = chain.Logger().WithFields(log.Fields{
		log.FieldKeyModule: "BM|TRANS",
	})
	chainPropBucket, err := m.bucketFor(db.ChainProperty)
	if err != nil {
		return nil, err
	}

	var height int64
	err = chainPropBucket.Get(db.Raw(keyLastBlockHeight), &height)
	if errors.NotFoundError.Equals(err) || (err == nil && height == 0) {
		if err := m.finalizeGenesis(); err != nil {
			return nil, err
		}
		if err := m.initializeCommon(); err != nil {
			return nil, err
		}
		return m, nil
	} else if err != nil {
		return nil, err
	}
	lastFinalized, err := m.getBlockByHeightWithHandlerList(height, m.handlers)
	if err != nil {
		return nil, err
	}
	if nid, err := m.sm.GetNetworkID(lastFinalized.Result()); err != nil {
		return nil, err
	} else if int(nid) != m.chain.NID() {
		return nil, errors.InvalidNetworkError.Errorf(
			"InvalidNetworkID Database.NID=%#x Chain.NID=%#x", nid, m.chain.NID())
	}

	var cid int
	if gBlock, err := m.getBlockByHeight(0); err == nil {
		if tx, err := gBlock.NormalTransactions().Get(0); err == nil {
			if gtx, ok := tx.(transaction.GenesisTransaction); ok {
				cid = gtx.CID()
			} else {
				return nil, errors.InvalidStateError.New("InvalidGenesisTransaction")
			}
		} else {
			return nil, errors.InvalidStateError.New("NoGenesisTransaction")
		}
	} else {
		if id, err := m.sm.GetChainID(lastFinalized.Result()); err != nil {
			return nil, err
		} else {
			cid = int(id)
		}
	}
	if cid != m.chain.CID() {
		return nil, errors.InvalidNetworkError.Errorf(
			"InvalidChainID Database.CID=%#x Chain.CID=%#x",
			cid, m.chain.CID())
	}

	mtr, _ := m.sm.CreateInitialTransition(lastFinalized.Result(), lastFinalized.NextValidators())
	if mtr == nil {
		return nil, err
	}
	tr := newInitialTransition(mtr, m.chainContext)
	bn := &bnode{
		block: lastFinalized,
		in:    tr,
	}
	if err := m.sm.Finalize(mtr, module.FinalizeResult); err != nil {
		return nil, err
	}
	csi, err := m.newConsensusInfo(lastFinalized)
	if err != nil {
		return nil, err
	}
	bn.preexe, err = tr.transit(lastFinalized.NormalTransactions(), lastFinalized, csi, nil, true)
	if err != nil {
		return nil, err
	}
	m.finalized = bn
	bn.nRef++
	if configTraceBnode {
		m.bntr.TraceNew(bn)
	}
	m.nmap[string(lastFinalized.ID())] = bn
	if err := m.initializeCommon(); err != nil {
		return nil, err
	}
	return m, nil
}

func (m *manager) initializeCommon() error {
	m.activeHandlers = m.handlers.upTo(m.sm.GetNextBlockVersion(
		m.finalized.block.Result(),
	))
	if err := m.initializePCM(); err != nil {
		return err
	}
	return nil
}

func (m *manager) initializePCM() error {
	lastBlk := m.finalized.block
	nextPCM, err := lastBlk.NextProofContextMap()
	if err != nil {
		return err
	}
	m.nextPCM = nextPCM
	if lastBlk.Height() > 0 {
		blk, err := m.getBlockByHeight(lastBlk.Height() - 1)
		if err != nil {
			return err
		}
		pcm, err := blk.NextProofContextMap()
		if err != nil {
			return err
		}
		m.pcmForLastBlock = pcm
	} else {
		m.pcmForLastBlock = btp.ZeroProofContextMap
	}
	return nil
}

func (m *manager) Term() {
	m.syncer.begin()
	defer m.syncer.end()

	m.log.Debugf("Term block manager\n")

	m.removeNode(m.finalized)
	m.finalized = nil
	m.running = false
}

func (m *manager) GetBlock(id []byte) (module.Block, error) {
	m.syncer.begin()
	defer m.syncer.end()

	return m.getBlock(id)
}

func (m *manager) getBlock(id []byte) (module.Block, error) {
	blk := m.cache.Get(id)
	if blk != nil {
		return blk.Copy(), nil
	}
	return m.doGetBlock(id)
}

func (m *manager) doGetBlock(id []byte) (module.Block, error) {
	for i := len(m.activeHandlers) - 1; i >= 0; i-- {
		h := m.activeHandlers[i]
		blk, err := h.GetBlock(id)
		if errors.Is(err, errors.ErrUnsupported) {
			continue
		} else if err != nil {
			return nil, err
		}
		m.cache.Put(blk)
		return blk.Copy(), nil
	}
	return nil, errors.NotFoundError.Errorf("block not found %x", id)
}

func (m *manager) Import(
	r io.Reader,
	flags int,
	cb func(module.BlockCandidate, error),
) (module.Canceler, error) {
	m.syncer.begin()
	defer m.syncer.end()

	m.log.Debugf("Import(%x)\n", r)

	v, r, err := PeekVersion(r)
	if err != nil {
		return nil, err
	}
	h, ok := m.activeHandlers.forVersion(v)
	if !ok {
		return nil, errors.UnsupportedError.Errorf("unsupported block version %d", v)
	}
	block, err := h.NewBlockDataFromReader(r)
	if err != nil {
		return nil, err
	}
	it, err := m._import(block, flags, cb)
	if err != nil {
		return nil, err
	}
	return it, nil
}

func (m *manager) ImportBlock(
	block module.BlockData,
	flags int,
	cb func(module.BlockCandidate, error),
) (module.Canceler, error) {
	m.syncer.begin()
	defer m.syncer.end()

	m.log.Debugf("ImportBlock(%x)\n", block.ID())

	it, err := m._import(block, flags, cb)
	if err != nil {
		return nil, err
	}
	return it, nil
}

type channelingCB struct {
	ch chan<- error
}

func (cb *channelingCB) onValidate(err error) {
	cb.ch <- err
}

func (cb *channelingCB) onExecute(err error) {
	cb.ch <- err
}

func (m *manager) finalizeGenesis() error {
	gns := m.chain.GenesisStorage()
	gt, err := gns.Type()
	if err != nil {
		return transaction.InvalidGenesisError.Wrap(err, "UnknownGenesisType")
	}
	switch gt {
	case module.GenesisNormal:
		_, err := m.finalizeGenesisBlock(nil, 0,
			m.chain.CommitVoteSetDecoder()(nil))
		return err
	case module.GenesisPruned:
		return m.finalizePrunedBlock()
	}
	return errors.InvalidStateError.Errorf("InvalidGenesisType(type=%d)", gt)
}

func (m *manager) _importBlockByID(src db.Database, id []byte) (module.Block, error) {
	ctx := merkle.NewCopyContext(src, m.db())
	blk := newBlockWithBuilder(ctx.Builder(), m.chain.CommitVoteSetDecoder(), m.chain, id)
	if err := ctx.Run(); err != nil {
		return nil, err
	}

	if err := m.sm.ImportResult(blk.Result(), blk.NextValidatorsHash(), ctx.SourceDB()); err != nil {
		return nil, transaction.InvalidGenesisError.Wrap(err, "ImportResultFailure")
	}

	hb, err := m.bucketFor(db.BlockHeaderHashByHeight)
	if err != nil {
		return nil, errors.CriticalUnknownError.Wrap(err, "UnknownBucketError")
	}
	if err := hb.Set(blk.Height(), db.Raw(blk.ID())); err != nil {
		return nil, errors.CriticalUnknownError.Wrap(err, "FailOnBlockIndex")
	}

	if err = WriteTransactionLocators(
		m.db(),
		blk.Height(),
		blk.PatchTransactions(),
		blk.NormalTransactions(),
	); err != nil {
		return nil, err
	}
	return blk, nil
}

func (m *manager) finalizePrunedBlock() error {
	s := m.chain.GenesisStorage()
	g, err := gs.NewPrunedGenesis(s.Genesis())
	if err != nil {
		return transaction.InvalidGenesisError.Wrap(err, "InvalidGenesis")
	}
	d := gs.NewDatabaseWithStorage(s)

	blk, err := m._importBlockByID(d, g.Block)
	if err != nil {
		return err
	}

	pblk, err := m._importBlockByID(d, blk.PrevID())
	if err != nil {
		return err
	}
	if ppid := pblk.PrevID(); len(ppid) > 0 {
		_, err := m._importBlockByID(d, ppid)
		if err != nil {
			return transaction.InvalidGenesisError.Wrap(err, "NoVoterInformation")
		}
	}

	m.activeHandlers = m.handlers.upTo(blk.Version())
	csi, err := m.newConsensusInfo(blk)
	if err != nil {
		return transaction.InvalidGenesisError.Wrap(err, "FailOnGetConsensusInfo")
	}

	cid, err := m.sm.GetChainID(blk.Result())
	if err != nil {
		return transaction.InvalidGenesisError.Wrap(err, "FailOnGetChainID")
	}
	if cid != int64(g.CID.Value) {
		return transaction.InvalidGenesisError.Errorf("InvalidChainID(cid=%d,state_cid=%d)",
			g.CID.Value, cid)
	}

	nid, err := m.sm.GetNetworkID(blk.Result())
	if err != nil {
		return transaction.InvalidGenesisError.Wrap(err, "FailOnGetChainID")
	}
	if nid != int64(g.NID.Value) {
		return transaction.InvalidGenesisError.Errorf("InvalidNetworkID(nid=%d,state_nid=%d)",
			g.NID.Value, nid)
	}

	if bk, err := m.bucketFor(db.ChainProperty); err != nil {
		return errors.InvalidStateError.Wrap(err, "BucketForChainProperty")
	} else {
		if err := bk.Set(db.Raw(keyLastBlockHeight), blk.Height()); err != nil {
			return errors.CriticalUnknownError.Wrap(err, "FailOnSetLast")
		}
	}

	mtr, _ := m.sm.CreateInitialTransition(blk.Result(), blk.NextValidators())
	if mtr == nil {
		return err
	}
	tr := newInitialTransition(mtr, m.chainContext)
	bn := &bnode{
		block: blk,
		in:    tr,
	}
	if err := m.sm.Finalize(mtr, module.FinalizeResult); err != nil {
		return err
	}
	bn.preexe, err = tr.transit(blk.NormalTransactions(), blk, csi, nil, true)
	if err != nil {
		return err
	}
	m.finalized = bn
	bn.nRef++
	if configTraceBnode {
		m.bntr.TraceNew(bn)
	}
	m.nmap[string(blk.ID())] = bn
	return nil
}

func (m *manager) finalizeGenesisBlock(
	proposer module.Address,
	timestamp int64,
	votes module.CommitVoteSet,
) (block module.Block, err error) {
	m.log.Debugf("FinalizeGenesisBlock()\n")
	if m.finalized != nil {
		return nil, errors.InvalidStateError.New("InvalidState")
	}
	mtr, err := m.sm.CreateInitialTransition(nil, nil)
	if err != nil {
		return nil, err
	}
	in := newInitialTransition(mtr, m.chainContext)
	ch := make(chan error)
	gtxbs := m.chain.Genesis()
	gtx, err := m.sm.GenesisTransactionFromBytes(
		gtxbs, m.activeHandlers.last().Version(),
	)
	if err != nil {
		return nil, err
	}
	if !gtx.ValidateNetwork(m.chain.NID()) {
		return nil, errors.InvalidNetworkError.Errorf(
			"Invalid Network ID config=%#x genesis=%s", m.chain.NID(), gtxbs)
	}
	gtxl := m.sm.TransactionListFromSlice(
		[]module.Transaction{gtx}, m.activeHandlers.last().Version(),
	)
	m.syncer.begin()
	csi := common.NewConsensusInfo(nil, nil, nil)
	gtr, err := in.transit(gtxl, common.NewBlockInfo(0, timestamp), csi, &channelingCB{ch: ch}, true)
	if err != nil {
		m.syncer.end()
		return nil, err
	}
	m.syncer.end()

	// wait for genesis transition execution
	// TODO rollback
	if err = <-ch; err != nil {
		return nil, err
	}
	if err = <-ch; err != nil {
		return nil, err
	}

	bn := &bnode{}
	bn.in = in
	bn.preexe = gtr
	bn.block = m.activeHandlers.last().NewBlock(
		genesisHeight,
		timestamp,
		proposer,
		nil,
		mtr.LogsBloom(),
		mtr.Result(),
		gtr.mtransition().PatchTransactions(),
		gtr.mtransition().NormalTransactions(),
		gtr.mtransition().NextValidators(),
		votes,
		mtr.BTPSection(),
	)
	if configTraceBnode {
		m.bntr.TraceNew(bn)
	}
	m.nmap[string(bn.block.ID())] = bn
	err = m.finalize(bn, false)
	if err != nil {
		return nil, err
	}
	err = m.sm.Finalize(gtr.mtransition(), module.FinalizeNormalTransaction|module.FinalizePatchTransaction|module.FinalizeResult|module.KeepingParent)
	if err != nil {
		return nil, err
	}
	return bn.block, nil
}

func (m *manager) Propose(
	parentID []byte,
	votes module.CommitVoteSet,
	cb func(module.BlockCandidate, error),
) (canceler module.Canceler, err error) {
	m.syncer.begin()
	defer m.syncer.end()

	m.log.Debugf("Propose(<%x>, %v)\n", parentID, votes)

	pt, err := m._propose(parentID, votes, cb)
	if err != nil {
		return nil, err
	}
	return pt, nil
}

func (m *manager) Commit(block module.BlockCandidate) error {
	return nil
}

func (m *manager) bucketFor(id db.BucketID) (*db.CodedBucket, error) {
	return db.NewCodedBucket(m.db(), id, nil)
}

func (m *manager) Finalize(block module.BlockCandidate) error {
	m.syncer.begin()
	defer m.syncer.end()

	bn := m.nmap[string(block.ID())]
	if bn == nil || bn.parent != m.finalized {
		return errors.Errorf("InvalidStatusForBlock(id=<%x>", block.ID())
	}
	return m.finalize(bn, true)
}

func (m *manager) finalize(bn *bnode, updatePCM bool) error {
	// TODO notify import/propose error due to finalization
	// TODO update nmap
	block := bn.block

	if m.finalized != nil {
		m.removeNodeExcept(m.finalized, bn)
		err := m.sm.Finalize(
			bn.in.mtransition(),
			module.FinalizePatchTransaction|module.FinalizeResult,
		)
		if err != nil {
			return err
		}
	}
	err := m.sm.Finalize(bn.preexe.mtransition(), module.FinalizeNormalTransaction)
	if err != nil {
		return err
	}

	m.finalized = bn
	bn.nRef++
	if configTraceBnode {
		m.bntr.TraceRef(bn)
	}

	err = block.(base.BlockVersionSpec).FinalizeHeader(m.chain.Database())
	if err != nil {
		return err
	}
	nextVer := m.sm.GetNextBlockVersion(m.finalized.in.mtransition().Result())
	if m.activeHandlers.last().Version() != nextVer {
		m.activeHandlers = m.handlers.upTo(nextVer)
	}

	if err = WriteTransactionLocators(
		m.db(),
		block.Height(),
		block.PatchTransactions(),
		block.NormalTransactions(),
	); err != nil {
		return err
	}
	chainProp, err := m.bucketFor(db.ChainProperty)
	if err != nil {
		return err
	}
	if err = chainProp.Set(db.Raw(keyLastBlockHeight), block.Height()); err != nil {
		return err
	}

	if updatePCM {
		nextPCM, err := m.nextPCM.Update(m.finalized.block)
		if err != nil {
			return err
		}
		m.pcmForLastBlock = m.nextPCM
		m.nextPCM = nextPCM
	}

	m.cache.Put(m.finalized.block)

	m.log.Debugf("Finalize(%x)\n", block.ID())
	for i := 0; i < len(m.finalizationCBs); {
		cb := m.finalizationCBs[i]
		if cb(block) {
			last := len(m.finalizationCBs) - 1
			m.finalizationCBs[i] = m.finalizationCBs[last]
			m.finalizationCBs[last] = nil
			m.finalizationCBs = m.finalizationCBs[:last]
			continue
		}
		i++
	}
	return nil
}

func WriteTransactionLocators(
	dbase db.Database,
	height int64,
	ptl module.TransactionList,
	ntl module.TransactionList,
) error {
	bk, err := db.NewCodedBucket(dbase, db.TransactionLocatorByHash, nil)
	if err != nil {
		return err
	}
	for it := ptl.Iterator(); it.Has(); log.Must(it.Next()) {
		tr, i, err := it.Get()
		if err != nil {
			return err
		}
		trLoc := transactionLocator{
			BlockHeight:      height,
			TransactionGroup: module.TransactionGroupPatch,
			IndexInGroup:     i,
		}
		if err = bk.Set(db.Raw(tr.ID()), trLoc); err != nil {
			return err
		}
	}
	for it := ntl.Iterator(); it.Has(); log.Must(it.Next()) {
		tr, i, err := it.Get()
		if err != nil {
			return err
		}
		trLoc := transactionLocator{
			BlockHeight:      height,
			TransactionGroup: module.TransactionGroupNormal,
			IndexInGroup:     i,
		}
		if err = bk.Set(db.Raw(tr.ID()), trLoc); err != nil {
			return err
		}
	}
	return nil
}

func (m *manager) commitVoteSetFromHash(hash []byte) module.CommitVoteSet {
	hb, err := m.bucketFor(db.BytesByHash)
	if err != nil {
		return nil
	}
	bs, err := hb.GetBytes(db.Raw(hash))
	if err != nil {
		return nil
	}
	dec := m.chain.CommitVoteSetDecoder()
	return dec(bs)
}

func newProposer(bs []byte) (module.Address, error) {
	if bs != nil {
		addr, err := common.NewAddress(bs)
		if err != nil {
			return nil, errors.CriticalFormatError.Wrapf(err,
				"InvalidProposer(bs=%#x)", bs)
		} else {
			return addr, nil
		}
	}
	return nil, nil
}

func (m *manager) NewBlockDataFromReader(r io.Reader) (module.BlockData, error) {
	m.syncer.begin()
	defer m.syncer.end()

	v, r, err := PeekVersion(r)
	if err != nil {
		return nil, err
	}
	h, ok := m.activeHandlers.forVersion(v)
	if !ok {
		return nil, errors.UnsupportedError.Errorf("unsupported block version %d", v)
	}
	return h.NewBlockDataFromReader(r)
}

type transactionInfo struct {
	_txBlock module.Block
	_index   int
	_group   module.TransactionGroup
	_sm      ServiceManager
	_rBlock  module.Block
}

func (txInfo *transactionInfo) Block() module.Block {
	return txInfo._txBlock
}

func (txInfo *transactionInfo) Index() int {
	return txInfo._index
}

func (txInfo *transactionInfo) Group() module.TransactionGroup {
	return txInfo._group
}

func (txInfo *transactionInfo) Transaction() (module.Transaction, error) {
	var txs module.TransactionList
	if txInfo._group == module.TransactionGroupNormal {
		txs = txInfo._txBlock.NormalTransactions()
	} else {
		txs = txInfo._txBlock.PatchTransactions()
	}
	return txs.Get(txInfo._index)
}

func (txInfo *transactionInfo) GetReceipt() (module.Receipt, error) {
	if txInfo._rBlock != nil {
		rl, err := txInfo._sm.ReceiptListFromResult(
			txInfo._rBlock.Result(), txInfo._group)
		if err != nil {
			return nil, err
		}
		rct, err := rl.Get(txInfo._index)
		if err != nil {
			return nil, err
		}
		return rct, nil
	} else {
		return nil, ErrResultNotFinalized
	}
}

func (m *manager) GetTransactionInfo(id []byte) (module.TransactionInfo, error) {
	m.syncer.begin()
	defer m.syncer.end()

	return m.getTransactionInfo(id)
}

func (m *manager) getTransactionInfo(id []byte) (module.TransactionInfo, error) {
	loc, err := m.getTransactionLocator(id)
	if err != nil {
		return nil, err
	}
	block, err := m.getBlockByHeight(loc.BlockHeight)
	if err != nil {
		return nil, errors.InvalidStateError.Wrapf(err, "block h=%d not found", loc.BlockHeight)
	}

	var rblock module.Block
	if loc.TransactionGroup == module.TransactionGroupNormal {
		if m.finalized.block.Height() < loc.BlockHeight+1 {
			rblock = nil
		} else {
			rblock, err = m.getBlockByHeight(loc.BlockHeight + 1)
			if err != nil {
				return nil, err
			}
		}
	} else {
		rblock = block
	}
	return &transactionInfo{
		_txBlock: block,
		_index:   loc.IndexInGroup,
		_group:   loc.TransactionGroup,
		_sm:      m.sm,
		_rBlock:  rblock,
	}, nil
}

func (m *manager) getTransactionLocator(id []byte) (*transactionLocator, error) {
	tlb, err := m.bucketFor(db.TransactionLocatorByHash)
	if err != nil {
		return nil, err
	}
	loc := new(transactionLocator)
	err = tlb.Get(db.Raw(id), loc)
	if err != nil {
		return nil, errors.NotFoundError.Errorf("not found tx id=%x", id)
	}
	return loc, nil
}

func (m *manager) SendTransactionAndWait(result []byte, height int64, txi interface{}) ([]byte, <-chan interface{}, error) {
	m.syncer.begin()
	defer m.syncer.end()

	id, rc, err := m.sm.SendTransactionAndWait(result, height, txi)
	if err == nil {
		return id, rc, nil
	}

	if err != service.ErrCommittedTransaction {
		return nil, nil, err
	}

	c, err := m.waitTransactionResult(id)
	return id, c, err
}

func (m *manager) WaitTransactionResult(id []byte) (<-chan interface{}, error) {
	m.syncer.begin()
	defer m.syncer.end()

	ch, err := m.sm.WaitTransactionResult(id)
	if err == nil {
		return ch, nil
	}
	if err != service.ErrCommittedTransaction {
		return nil, err
	}
	return m.waitTransactionResult(id)
}

func (m *manager) waitTransactionResult(id []byte) (<-chan interface{}, error) {
	tlb, err := m.bucketFor(db.TransactionLocatorByHash)
	if err != nil {
		return nil, err
	}
	loc := new(transactionLocator)
	err = tlb.Get(db.Raw(id), loc)
	if err != nil {
		return nil, errors.NotFoundError.Wrap(err, "Not found")
	}
	var rBlockHeight int64
	if loc.TransactionGroup == module.TransactionGroupNormal {
		rBlockHeight = loc.BlockHeight + 1
	} else {
		rBlockHeight = loc.BlockHeight
	}

	fc := make(chan interface{}, 1)
	if rBlockHeight > m.finalized.block.Height() {
		m.finalizationCBs = append(m.finalizationCBs, func(blk module.Block) bool {
			if blk.Height() == rBlockHeight {
				if info, err := m.getTransactionInfo(id); err != nil {
					fc <- err
				} else {
					fc <- info
				}
				close(fc)
				return true
			}
			return false
		})
		return fc, nil
	}
	ti, err := m.getTransactionInfo(id)
	if err != nil {
		fc <- err
	} else {
		fc <- ti
	}
	close(fc)
	return fc, nil
}

func (m *manager) GetBlockByHeight(height int64) (module.Block, error) {
	m.syncer.begin()
	defer m.syncer.end()

	return m.getBlockByHeight(height)
}

func (m *manager) getBlockByHeight(height int64) (module.Block, error) {
	return m.getBlockByHeightWithHandlerList(height, m.activeHandlers)
}

func (m *manager) getBlockByHeightWithHandlerList(
	height int64,
	hl handlerList,
) (module.Block, error) {
	blk := m.cache.GetByHeight(height)
	if blk != nil {
		return blk.Copy(), nil
	}
	return m.doGetBlockByHeight(height, hl)
}

func (m *manager) doGetBlockByHeight(
	height int64,
	hl handlerList,
) (module.Block, error) {
	if m.finalized != nil && height > m.finalized.block.Height() {
		return nil, errors.NotFoundError.Errorf("no block for %d", height)
	}
	// For now, assume all versions have same height to hash database structure
	dbase := m.chain.Database()
	headerHashByHeight, err := db.NewCodedBucket(
		dbase,
		db.BlockHeaderHashByHeight,
		nil,
	)
	if err != nil {
		return nil, err
	}
	hash, err := headerHashByHeight.GetBytes(height)
	if err != nil {
		return nil, err
	}
	headerBytes, err := db.DoGetWithBucketID(dbase, db.BytesByHash, hash)
	if err != nil {
		return nil, err
	}
	br := bytes.NewReader(headerBytes)
	v, r, err := PeekVersion(br)
	h, ok := hl.forVersion(v)
	if !ok {
		return nil, errors.UnsupportedError.Errorf("unsupported block version %d", v)
	}
	blk, err := h.NewBlockFromHeaderReader(r)
	if err != nil {
		return nil, err
	}
	m.cache.Put(blk)
	return blk.Copy(), err
}

func (m *manager) GetLastBlock() (module.Block, error) {
	m.syncer.begin()
	defer m.syncer.end()

	return m.finalized.block, nil
}

func (m *manager) WaitForBlock(height int64) (<-chan module.Block, error) {
	m.syncer.begin()
	defer m.syncer.end()

	bch := make(chan module.Block, 1)

	blk, err := m.getBlockByHeight(height)
	if err == nil {
		bch <- blk
		return bch, nil
	} else if !errors.NotFoundError.Equals(err) {
		return nil, err
	}

	m.finalizationCBs = append(m.finalizationCBs, func(blk module.Block) bool {
		if blk.Height() == height {
			bch <- blk
			return true
		}
		return false
	})
	return bch, nil
}

func (m *manager) WaitForTransaction(parentID []byte, cb func()) bool {
	m.syncer.begin()
	defer m.syncer.end()

	bn := m.nmap[string(parentID)]
	if bn == nil {
		return false
	}
	return m.sm.WaitForTransaction(bn.in.mtransition(), bn.block, cb)
}

func (m *manager) DupBlockCandidate(bc *blockCandidate) *blockCandidate {
	m.syncer.begin()
	defer m.syncer.end()

	bn := m.nmap[string(bc.ID())]
	if bn != nil {
		bn.nRef++
		if configTraceBnode {
			m.bntr.TraceRef(bn)
		}
	}
	res := *bc
	return &res
}

func (m *manager) DisposeBlockCandidate(bc *blockCandidate) {
	m.syncer.begin()
	defer m.syncer.end()

	bn := m.nmap[string(bc.ID())]
	if bn == nil {
		return
	}
	m.unrefNode(bn)
}

func hasBits(v int, bits int) bool {
	return (v & bits) == bits
}

func (m *manager) ExportGenesis(blk module.BlockData, votes module.CommitVoteSet, gsw module.GenesisStorageWriter) error {
	height := blk.Height()

	if votes == nil {
		if nblk, err := m.GetBlockByHeight(height + 1); err != nil {
			return errors.Wrapf(err, "fail to get next block(height=%d) for votes", height+1)
		} else {
			votes = nblk.Votes()
		}
	}

	cid, err := m.sm.GetChainID(blk.Result())
	if err != nil {
		return errors.Wrap(err, "fail to get CID")
	}

	nid, err := m.sm.GetNetworkID(blk.Result())
	if err != nil {
		return errors.Wrap(err, "fail to get NID")
	}

	pg := &gs.PrunedGenesis{
		CID:    common.HexInt32{Value: int32(cid)},
		NID:    common.HexInt32{Value: int32(nid)},
		Height: common.HexInt64{Value: height},
		Block:  blk.ID(),
		Votes:  votes.Hash(),
	}
	g, err := json.Marshal(pg)
	if err != nil {
		return errors.Wrapf(err, "fail to marshal genesis=%+v", pg)
	}

	if err := gsw.WriteGenesis(g); err != nil {
		return errors.Wrap(err, "fail to write genesis")
	}

	if _, err := gsw.WriteData(votes.Bytes()); err != nil {
		return errors.Wrap(err, "fail to write votes")
	}
	return nil
}

func (m *manager) ExportBlocks(from, to int64, dst db.Database, on func(h int64) error) error {
	return m._exportBlocks(from, to, dst, exportAll, on)
}

func (m *manager) _exportBlocks(from, to int64, dst db.Database, flag int, on func(h int64) error) error {
	ctx := merkle.NewCopyContext(m.db(), dst)
	if hasBits(flag, exportValidator) && from > 0 {
		// export the block for validators
		blk, err := m.getBlockByHeight(from - 1)
		if err != nil {
			return errors.Wrapf(err, "fail to get previous block height=%d", from-1)
		}
		if err := m._export(blk, ctx, flag); err != nil {
			return errors.Wrapf(err, "fail to export block height=%d", blk.Height())
		}
		// export the block for voters
		if pid := blk.PrevID(); len(pid) > 0 {
			pblk, err := m.getBlockByHeight(from - 2)
			if err != nil {
				return errors.Wrapf(err, "fail to get p-previous block height=%d", from-2)
			}
			if err := m._export(pblk, ctx, flag); err != nil {
				return errors.Wrapf(err, "fail to export block height=%d", pblk.Height())
			}
		}
	}
	for h := from; h <= to; h++ {
		if on != nil {
			if err := on(h); err != nil {
				return err
			}
		}
		blk, err := m.GetBlockByHeight(h)
		if err != nil {
			return errors.Wrapf(err, "fail to get a block height=%d", h)
		}
		if err := m._export(blk, ctx, flag); err != nil {
			return errors.Wrapf(err, "fail to export block height=%d", blk.Height())
		}
	}
	return nil
}

func (m *manager) _export(blk module.Block, ctx *merkle.CopyContext, flag int) error {
	if hasBits(flag, exportResult) {
		if err := m.sm.ExportResult(blk.Result(), blk.NextValidatorsHash(), ctx.TargetDB()); err != nil {
			return err
		}
	}
	if hasBits(flag, exportTransaction) {
		transaction.NewTransactionListWithBuilder(ctx.Builder(), blk.PatchTransactions().Hash())
		transaction.NewTransactionListWithBuilder(ctx.Builder(), blk.NormalTransactions().Hash())
		if err := ctx.Run(); err != nil {
			return err
		}
	}
	if hasBits(flag, exportBlock) {
		buf := bytes.NewBuffer(nil)
		if err := blk.MarshalHeader(buf); err != nil {
			return err
		}
		if err := ctx.Set(db.BytesByHash, blk.ID(), buf.Bytes()); err != nil {
			return err
		}
		if err := ctx.Copy(db.BytesByHash, blk.Votes().Hash()); err != nil {
			return err
		}
		if err := ctx.Copy(db.BytesByHash, blk.NextValidatorsHash()); err != nil {
			return err
		}
	}
	if hasBits(flag, exportIndex|exportBlock) {
		hb := codec.BC.MustMarshalToBytes(blk.Height())
		if err := ctx.Copy(db.BlockHeaderHashByHeight, hb); err != nil {
			return err
		}
		if err := ctx.Set(db.ChainProperty, []byte(keyLastBlockHeight), hb); err != nil {
			return err
		}
	}
	if hasBits(flag, exportIndex|exportTransaction) {
		txs := blk.NormalTransactions()
		for itr := txs.Iterator(); itr.Has(); m.log.Must(itr.Next()) {
			tx, _, err := itr.Get()
			if err != nil {
				return err
			}
			if err := ctx.Copy(db.TransactionLocatorByHash, tx.ID()); err != nil {
				return err
			}
		}
		txs = blk.PatchTransactions()
		for itr := txs.Iterator(); itr.Has(); m.log.Must(itr.Next()) {
			tx, _, err := itr.Get()
			if err != nil {
				return err
			}
			if err := ctx.Copy(db.TransactionLocatorByHash, tx.ID()); err != nil {
				return err
			}
		}
	}
	return nil
}

func (m *manager) GetGenesisData() (module.Block, module.CommitVoteSet, error) {
	storage := m.chain.GenesisStorage()
	if genesisType, err := storage.Type(); err != nil {
		return nil, nil, err
	} else {
		if genesisType != module.GenesisPruned {
			return nil, nil, nil
		}
	}
	genesis := new(gs.PrunedGenesis)
	if err := json.Unmarshal(storage.Genesis(), genesis); err != nil {
		return nil, nil, transaction.InvalidGenesisError.Wrap(err, "invalid genesis")
	}
	bs, err := storage.Get(genesis.Votes)
	if err != nil {
		return nil, nil, transaction.InvalidGenesisError.Wrapf(err, "fail to get votes for hash=%x", genesis.Votes)
	}
	voteSetDecoder := m.chain.CommitVoteSetDecoder()
	block, err := m.GetBlock(genesis.Block)
	if err != nil {
		return nil, nil, transaction.InvalidGenesisError.Wrapf(err, "fail to get block for id=%x", genesis.Block)
	}
	return block, voteSetDecoder(bs), nil
}

func (m *manager) NewConsensusInfo(blk module.Block) (module.ConsensusInfo, error) {
	m.syncer.begin()
	defer m.syncer.end()

	return m.newConsensusInfo(blk)
}

func (m *manager) newConsensusInfo(blk module.Block) (module.ConsensusInfo, error) {
	pblk, err := m.getBlockByHeight(blk.Height() - 1)
	if err != nil {
		return nil, err
	}
	vl, err := pblk.(base.BlockVersionSpec).GetVoters(m.handlerContext)
	if err != nil {
		return nil, err
	}
	voted, err := blk.Votes().VerifyBlock(pblk, vl)
	if err != nil {
		return nil, err
	}
	return common.NewConsensusInfo(pblk.Proposer(), vl, voted), nil
}

func GetBlockHeaderHashByHeight(
	dbase db.Database,
	c codec.Codec,
	height int64,
) ([]byte, error) {
	headerHashByHeight, err := db.NewCodedBucket(
		dbase, db.BlockHeaderHashByHeight, c,
	)
	if err != nil {
		return nil, err
	}
	return headerHashByHeight.GetBytes(height)
}

func GetBlockVersion(
	dbase db.Database,
	c codec.Codec,
	height int64,
) (int, error) {
	if c == nil {
		c = codec.RLP
	}
	headerHashByHeight, err := db.NewCodedBucket(
		dbase, db.BlockHeaderHashByHeight, c,
	)
	if err != nil {
		return -1, err
	}
	hash, err := headerHashByHeight.GetBytes(height)
	if err != nil {
		return -1, err
	}
	headerBytes, err := db.DoGetWithBucketID(dbase, db.BytesByHash, hash)
	if err != nil {
		return -1, err
	}

	br := bytes.NewReader(headerBytes)
	dec := c.NewDecoder(br)
	defer func() {
		_ = dec.Close()
	}()
	d2, err := dec.DecodeList()
	if err != nil {
		return -1, err
	}
	var version int
	if err = d2.Decode(&version); err != nil {
		return -1, err
	}
	return version, nil
}

<<<<<<< HEAD
func GetCommitVoteListBytesByHeight(
	dbase db.Database,
	c codec.Codec,
	height int64,
) ([]byte, error) {
	if c == nil {
		c = codec.RLP
	}
=======
func getHeaderField(dbase db.Database, c codec.Codec, height int64, index int) ([]byte, error) {
>>>>>>> 0feab1fb
	headerHashByHeight, err := db.NewCodedBucket(
		dbase, db.BlockHeaderHashByHeight, c,
	)
	if err != nil {
		return nil, err
	}
	hash, err := headerHashByHeight.GetBytes(height + 1)
	if err != nil {
		return nil, err
	}
	headerBytes, err := db.DoGetWithBucketID(dbase, db.BytesByHash, hash)
	if err != nil {
		return nil, err
	}

	br := bytes.NewReader(headerBytes)
	dec := c.NewDecoder(br)
	defer func() {
		_ = dec.Close()
	}()

	d2, err := dec.DecodeList()
	if err != nil {
		return nil, err
	}
	if index > 0 {
		if err = d2.Skip(index); err != nil {
			return nil, err
		}
	}
	var str []byte
	if err = d2.Decode(&str); err != nil {
		return nil, err
	}
	return str, nil
}

func GetCommitVoteListBytesByHeight(
	dbase db.Database,
	c codec.Codec,
	height int64,
) ([]byte, error) {
	votesHash, err := getHeaderField(dbase, c, height, 5)
	if err != nil {
		return nil, err
	}
	return db.DoGetWithBucketID(dbase, db.BytesByHash, votesHash)
}

func GetBlockResultByHeight(
	dbase db.Database,
	c codec.Codec,
	height int64,
) ([]byte, error) {
	return getHeaderField(dbase, c, height, 10)
}

func GetBTPDigestByHeight(
	dbase db.Database,
	c codec.Codec,
	height int64,
	result []byte,
) (module.BTPDigest, error) {
	dh, err := service.BTPDigestHashFromResult(result)
	if err != nil {
		return nil, err
	}
	if dh == nil {
		return btp.ZeroDigest, nil
	}
	bk, err := dbase.GetBucket(db.BytesByHash)
	if err != nil {
		return nil, err
	}
	bs, err := bk.Get(dh)
	if err != nil {
		return nil, err
	}
	return btp.NewDigestFromBytes(bs)
}

func GetNextValidatorsByHeight(
	dbase db.Database,
	c codec.Codec,
	height int64,
) (module.ValidatorList, error) {
	validatorsHash, err := getHeaderField(dbase, c, height, 6)
	if err != nil {
		return nil, err
	}
	vl, err := state.ValidatorSnapshotFromHash(dbase, validatorsHash)
	return vl, nil
}

func GetLastHeightWithCodec(dbase db.Database, c codec.Codec) (int64, error) {
	if c == nil {
		c = codec.RLP
	}
	bk, err := dbase.GetBucket(db.ChainProperty)
	if err != nil {
		return 0, err
	}
	bs, err := bk.Get([]byte(keyLastBlockHeight))
	if err != nil || bs == nil {
		return 0, err
	}
	var height int64
	if _, err := c.UnmarshalFromBytes(bs, &height); err != nil {
		return 0, err
	}
	return height, nil
}

func GetLastHeight(dbase db.Database) (int64, error) {
	return GetLastHeightWithCodec(dbase, nil)
}

func GetLastHeightOf(dbase db.Database) int64 {
	height, _ := GetLastHeight(dbase)
	return height
}

func ResetDB(d db.Database, c codec.Codec, height int64) error {
	return SetLastHeight(d, c, height)
}

func SetLastHeight(dbase db.Database, c codec.Codec, height int64) error {
	bk, err := dbase.GetBucket(db.ChainProperty)
	if err != nil {
		return err
	}
	if c == nil {
		c = codec.RLP
	}
	err = bk.Set([]byte(keyLastBlockHeight), c.MustMarshalToBytes(height))
	if err != nil {
		return err
	}
	return nil
}<|MERGE_RESOLUTION|>--- conflicted
+++ resolved
@@ -1783,18 +1783,10 @@
 	return version, nil
 }
 
-<<<<<<< HEAD
-func GetCommitVoteListBytesByHeight(
-	dbase db.Database,
-	c codec.Codec,
-	height int64,
-) ([]byte, error) {
+func getHeaderField(dbase db.Database, c codec.Codec, height int64, index int) ([]byte, error) {
 	if c == nil {
 		c = codec.RLP
 	}
-=======
-func getHeaderField(dbase db.Database, c codec.Codec, height int64, index int) ([]byte, error) {
->>>>>>> 0feab1fb
 	headerHashByHeight, err := db.NewCodedBucket(
 		dbase, db.BlockHeaderHashByHeight, c,
 	)
