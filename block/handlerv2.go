/*
 * Copyright 2021 ICON Foundation
 *
 * Licensed under the Apache License, Version 2.0 (the "License");
 * you may not use this file except in compliance with the License.
 * You may obtain a copy of the License at
 *
 *     http://www.apache.org/licenses/LICENSE-2.0
 *
 * Unless required by applicable law or agreed to in writing, software
 * distributed under the License is distributed on an "AS IS" BASIS,
 * WITHOUT WARRANTIES OR CONDITIONS OF ANY KIND, either express or implied.
 * See the License for the specific language governing permissions and
 * limitations under the License.
 */

package block

import (
	"bytes"
	"io"

	"github.com/icon-project/goloop/btp"
	"github.com/icon-project/goloop/chain/base"
	"github.com/icon-project/goloop/common/db"
	"github.com/icon-project/goloop/common/errors"
	"github.com/icon-project/goloop/module"
	"github.com/icon-project/goloop/service"
	"github.com/icon-project/goloop/service/txresult"
)

type blockV2Handler struct {
	chain base.Chain
	sm    ServiceManager
}

func NewBlockV2Handler(chain base.Chain) base.BlockHandler {
	return &blockV2Handler{
		chain: chain,
		sm:    chain.ServiceManager(),
	}
}

func (b *blockV2Handler) Version() int {
	return module.BlockVersion2
}

func (b *blockV2Handler) bucketFor(id db.BucketID) (*db.CodedBucket, error) {
	return db.NewCodedBucket(b.chain.Database(), id, nil)
}

func (b *blockV2Handler) commitVoteSetFromHash(hash []byte) module.CommitVoteSet {
	bk, err := b.bucketFor(db.BytesByHash)
	if err != nil {
		return nil
	}
	bs, err := bk.GetBytes(db.Raw(hash))
	if err != nil {
		return nil
	}
	dec := b.chain.CommitVoteSetDecoder()
	return dec(bs)
}

func (b *blockV2Handler) NewBlock(
	height int64, ts int64, proposer module.Address, prev module.Block,
	logsBloom module.LogsBloom, result []byte,
	patchTransactions module.TransactionList,
	normalTransactions module.TransactionList,
	nextValidators module.ValidatorList, votes module.CommitVoteSet,
	bs module.BTPSection,
) base.Block {
	var prevID []byte
	if prev != nil {
		prevID = prev.ID()
	}
	return &blockV2{
<<<<<<< HEAD
		height:             height,
		timestamp:          ts,
		proposer:           proposer,
		prevID:             prevID,
		logsBloom:          logsBloom,
		result:             result,
		patchTransactions:  patchTransactions,
		normalTransactions: normalTransactions,
		nextValidatorsHash: nextValidators.Hash(),
		_nextValidators:    nextValidators,
		votes:              votes,
		nsFilter:           bs.Digest().NetworkSectionFilter(),
		sm:                 b.sm,
		_btpSection:        bs,
		_btpDigest:         bs.Digest(),
=======
		blockV2Immut: blockV2Immut{
			height:             height,
			timestamp:          ts,
			proposer:           proposer,
			prevID:             prevID,
			logsBloom:          logsBloom,
			result:             result,
			patchTransactions:  patchTransactions,
			normalTransactions: normalTransactions,
			nextValidatorsHash: nextValidators.Hash(),
			_nextValidators:    nextValidators,
			votes:              votes,
		},
>>>>>>> 1f2d6d7f
	}
}

func (b *blockV2Handler) NewBlockFromHeaderReader(r io.Reader) (base.Block, error) {
	var header V2HeaderFormat
	err := v2Codec.Unmarshal(r, &header)
	if err != nil {
		return nil, err
	}
	sm := b.sm
	patches := sm.TransactionListFromHash(header.PatchTransactionsHash)
	if patches == nil {
		return nil, errors.Errorf("TransactionListFromHash(%x) failed", header.PatchTransactionsHash)
	}
	normalTxs := sm.TransactionListFromHash(header.NormalTransactionsHash)
	if normalTxs == nil {
		return nil, errors.Errorf("TransactionListFromHash(%x) failed", header.NormalTransactionsHash)
	}
	nextValidators := sm.ValidatorListFromHash(header.NextValidatorsHash)
	if nextValidators == nil {
		return nil, errors.Errorf("ValidatorListFromHas(%x)", header.NextValidatorsHash)
	}
	votes := b.commitVoteSetFromHash(header.VotesHash)
	if votes == nil {
		return nil, errors.Errorf("commitVoteSetFromHash(%x) failed", header.VotesHash)
	}
	proposer, err := newProposer(header.Proposer)
	if err != nil {
		return nil, err
	}
	return &blockV2{
<<<<<<< HEAD
		height:             header.Height,
		timestamp:          header.Timestamp,
		proposer:           proposer,
		prevID:             header.PrevID,
		logsBloom:          txresult.NewLogsBloomFromCompressed(header.LogsBloom),
		result:             header.Result,
		patchTransactions:  patches,
		normalTransactions: normalTxs,
		nextValidatorsHash: nextValidators.Hash(),
		_nextValidators:    nextValidators,
		votes:              votes,
		nsFilter:           module.BitSetFilterFromBytes(header.NSFilter, btp.NSFilterCap),
		sm:                 b.sm,
=======
		blockV2Immut: blockV2Immut{
			height:             header.Height,
			timestamp:          header.Timestamp,
			proposer:           proposer,
			prevID:             header.PrevID,
			logsBloom:          txresult.NewLogsBloomFromCompressed(header.LogsBloom),
			result:             header.Result,
			patchTransactions:  patches,
			normalTransactions: normalTxs,
			nextValidatorsHash: nextValidators.Hash(),
			_nextValidators:    nextValidators,
			votes:              votes,
		},
>>>>>>> 1f2d6d7f
	}, nil
}

func newTransactionListFromBSS(
	sm ServiceManager, bss [][]byte, version int,
) (module.TransactionList, error) {
	ts := make([]module.Transaction, len(bss))
	for i, bs := range bss {
		if tx, err := sm.TransactionFromBytes(bs, version); err != nil {
			return nil, err
		} else {
			ts[i] = tx
		}
	}
	return sm.TransactionListFromSlice(ts, version), nil
}

func (b *blockV2Handler) NewBlockDataFromReader(r io.Reader) (base.BlockData, error) {
	sm := b.sm
	var headerFormat V2HeaderFormat
	err := v2Codec.Unmarshal(r, &headerFormat)
	if err != nil {
		return nil, err
	}
	var bodyFormat V2BodyFormat
	err = v2Codec.Unmarshal(r, &bodyFormat)
	if err != nil {
		return nil, err
	}
	patches, err := newTransactionListFromBSS(
		sm,
		bodyFormat.PatchTransactions,
		module.BlockVersion2,
	)
	if err != nil {
		return nil, err
	}
	if !bytes.Equal(patches.Hash(), headerFormat.PatchTransactionsHash) {
		return nil, errors.New("bad patch transactions hash")
	}
	normalTxs, err := newTransactionListFromBSS(
		sm,
		bodyFormat.NormalTransactions,
		module.BlockVersion2,
	)
	if err != nil {
		return nil, err
	}
	if !bytes.Equal(normalTxs.Hash(), headerFormat.NormalTransactionsHash) {
		return nil, errors.New("bad normal transactions hash")
	}
	// nextValidators may be nil
	nextValidators := sm.ValidatorListFromHash(headerFormat.NextValidatorsHash)
	votes := b.chain.CommitVoteSetDecoder()(bodyFormat.Votes)
	if !bytes.Equal(votes.Hash(), headerFormat.VotesHash) {
		return nil, errors.New("bad vote list hash")
	}
	bd, err := btp.NewDigestFromBytes(bodyFormat.BTPDigest)
	if err != nil {
		return nil, err
	}
	bdHashInResult, err := service.BTPDigestHashFromResult(headerFormat.Result)
	if err != nil {
		return nil, err
	}
	if !bytes.Equal(bdHashInResult, bd.Hash()) {
		return nil, errors.Errorf("bad digestHash header=%x calc=%x", bdHashInResult, bd.Hash())
	}
	filter := bd.NetworkSectionFilter()
	if !bytes.Equal(headerFormat.NSFilter, filter.Bytes()) {
		return nil, errors.Errorf("bad nsFilter header=%x fromBD=%x", headerFormat.NSFilter, filter.Bytes())
	}
	proposer, err := newProposer(headerFormat.Proposer)
	if err != nil {
		return nil, err
	}
	return &blockV2{
<<<<<<< HEAD
		height:             headerFormat.Height,
		timestamp:          headerFormat.Timestamp,
		proposer:           proposer,
		prevID:             headerFormat.PrevID,
		logsBloom:          txresult.NewLogsBloomFromCompressed(headerFormat.LogsBloom),
		result:             headerFormat.Result,
		patchTransactions:  patches,
		normalTransactions: normalTxs,
		nextValidatorsHash: headerFormat.NextValidatorsHash,
		_nextValidators:    nextValidators,
		votes:              votes,
		nsFilter:           module.BitSetFilterFromBytes(headerFormat.NSFilter, btp.NSFilterCap),
		_btpDigest:         bd,
		sm:                 b.sm,
=======
		blockV2Immut: blockV2Immut{
			height:             blockFormat.Height,
			timestamp:          blockFormat.Timestamp,
			proposer:           proposer,
			prevID:             blockFormat.PrevID,
			logsBloom:          txresult.NewLogsBloomFromCompressed(blockFormat.LogsBloom),
			result:             blockFormat.Result,
			patchTransactions:  patches,
			normalTransactions: normalTxs,
			nextValidatorsHash: blockFormat.NextValidatorsHash,
			_nextValidators:    nextValidators,
			votes:              votes,
		},
>>>>>>> 1f2d6d7f
	}, nil
}

func (b *blockV2Handler) GetBlock(id []byte) (base.Block, error) {
	dbase := b.chain.Database()
	headerBytes, err := db.DoGetWithBucketID(dbase, db.BytesByHash, id)
	if errors.NotFoundError.Equals(err) {
		return nil, errors.WithStack(errors.ErrUnsupported)
	} else if err != nil {
		return nil, err
	}
	return b.NewBlockFromHeaderReader(bytes.NewReader(headerBytes))
}<|MERGE_RESOLUTION|>--- conflicted
+++ resolved
@@ -75,23 +75,6 @@
 		prevID = prev.ID()
 	}
 	return &blockV2{
-<<<<<<< HEAD
-		height:             height,
-		timestamp:          ts,
-		proposer:           proposer,
-		prevID:             prevID,
-		logsBloom:          logsBloom,
-		result:             result,
-		patchTransactions:  patchTransactions,
-		normalTransactions: normalTransactions,
-		nextValidatorsHash: nextValidators.Hash(),
-		_nextValidators:    nextValidators,
-		votes:              votes,
-		nsFilter:           bs.Digest().NetworkSectionFilter(),
-		sm:                 b.sm,
-		_btpSection:        bs,
-		_btpDigest:         bs.Digest(),
-=======
 		blockV2Immut: blockV2Immut{
 			height:             height,
 			timestamp:          ts,
@@ -104,8 +87,13 @@
 			nextValidatorsHash: nextValidators.Hash(),
 			_nextValidators:    nextValidators,
 			votes:              votes,
-		},
->>>>>>> 1f2d6d7f
+			nsFilter:           bs.Digest().NetworkSectionFilter(),
+			sm:                 b.sm,
+		},
+		blockV2Mut: blockV2Mut{
+			_btpSection: bs,
+			_btpDigest:  bs.Digest(),
+		},
 	}
 }
 
@@ -137,21 +125,6 @@
 		return nil, err
 	}
 	return &blockV2{
-<<<<<<< HEAD
-		height:             header.Height,
-		timestamp:          header.Timestamp,
-		proposer:           proposer,
-		prevID:             header.PrevID,
-		logsBloom:          txresult.NewLogsBloomFromCompressed(header.LogsBloom),
-		result:             header.Result,
-		patchTransactions:  patches,
-		normalTransactions: normalTxs,
-		nextValidatorsHash: nextValidators.Hash(),
-		_nextValidators:    nextValidators,
-		votes:              votes,
-		nsFilter:           module.BitSetFilterFromBytes(header.NSFilter, btp.NSFilterCap),
-		sm:                 b.sm,
-=======
 		blockV2Immut: blockV2Immut{
 			height:             header.Height,
 			timestamp:          header.Timestamp,
@@ -164,8 +137,9 @@
 			nextValidatorsHash: nextValidators.Hash(),
 			_nextValidators:    nextValidators,
 			votes:              votes,
-		},
->>>>>>> 1f2d6d7f
+			nsFilter:           module.BitSetFilterFromBytes(header.NSFilter, btp.NSFilterCap),
+			sm:                 b.sm,
+		},
 	}, nil
 }
 
@@ -243,36 +217,24 @@
 		return nil, err
 	}
 	return &blockV2{
-<<<<<<< HEAD
-		height:             headerFormat.Height,
-		timestamp:          headerFormat.Timestamp,
-		proposer:           proposer,
-		prevID:             headerFormat.PrevID,
-		logsBloom:          txresult.NewLogsBloomFromCompressed(headerFormat.LogsBloom),
-		result:             headerFormat.Result,
-		patchTransactions:  patches,
-		normalTransactions: normalTxs,
-		nextValidatorsHash: headerFormat.NextValidatorsHash,
-		_nextValidators:    nextValidators,
-		votes:              votes,
-		nsFilter:           module.BitSetFilterFromBytes(headerFormat.NSFilter, btp.NSFilterCap),
-		_btpDigest:         bd,
-		sm:                 b.sm,
-=======
 		blockV2Immut: blockV2Immut{
-			height:             blockFormat.Height,
-			timestamp:          blockFormat.Timestamp,
+			height:             headerFormat.Height,
+			timestamp:          headerFormat.Timestamp,
 			proposer:           proposer,
-			prevID:             blockFormat.PrevID,
-			logsBloom:          txresult.NewLogsBloomFromCompressed(blockFormat.LogsBloom),
-			result:             blockFormat.Result,
+			prevID:             headerFormat.PrevID,
+			logsBloom:          txresult.NewLogsBloomFromCompressed(headerFormat.LogsBloom),
+			result:             headerFormat.Result,
 			patchTransactions:  patches,
 			normalTransactions: normalTxs,
-			nextValidatorsHash: blockFormat.NextValidatorsHash,
+			nextValidatorsHash: headerFormat.NextValidatorsHash,
 			_nextValidators:    nextValidators,
 			votes:              votes,
-		},
->>>>>>> 1f2d6d7f
+			nsFilter:           module.BitSetFilterFromBytes(headerFormat.NSFilter, btp.NSFilterCap),
+			sm:                 b.sm,
+		},
+		blockV2Mut: blockV2Mut{
+			_btpDigest: bd,
+		},
 	}, nil
 }
 
