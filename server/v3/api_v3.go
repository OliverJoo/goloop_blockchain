--- conflicted
+++ resolved
@@ -735,7 +735,6 @@
 	return proofs, nil
 }
 
-<<<<<<< HEAD
 func getBTPNetworkInfo(ctx *jsonrpc.Context, params *jsonrpc.Params) (interface{}, error) {
 	debug := ctx.IncludeDebug()
 
@@ -849,28 +848,16 @@
 		return nil, jsonrpc.ErrorCodeInvalidParams.Wrap(err, debug)
 	}
 
-=======
-func getScoreStatus(ctx *jsonrpc.Context, params *jsonrpc.Params) (interface{}, error) {
-	var param ScoreAddressParam
-	debug := ctx.IncludeDebug()
-	if err := params.Convert(&param); err != nil {
-		return nil, jsonrpc.ErrorCodeInvalidParams.Wrap(err, debug)
-	}
->>>>>>> d8ab4326
-	chain, err := ctx.Chain()
-	if err != nil {
-		return nil, jsonrpc.ErrorCodeServer.Wrap(err, debug)
-	}
-<<<<<<< HEAD
-
-=======
->>>>>>> d8ab4326
+	chain, err := ctx.Chain()
+	if err != nil {
+		return nil, jsonrpc.ErrorCodeServer.Wrap(err, debug)
+	}
+
 	bm := chain.BlockManager()
 	sm := chain.ServiceManager()
 	if bm == nil || sm == nil {
 		return nil, jsonrpc.ErrorCodeServer.New("Stopped")
 	}
-<<<<<<< HEAD
 
 	if err := checkBaseHeight(chain, height); err != nil {
 		return nil, jsonrpc.ErrorCodeNotFound.Wrap(err, debug)
@@ -1048,7 +1035,23 @@
 	}
 	res["networkTypeIDs"] = ontids
 	return res, nil
-=======
+}
+
+func getScoreStatus(ctx *jsonrpc.Context, params *jsonrpc.Params) (interface{}, error) {
+	var param ScoreAddressParam
+	debug := ctx.IncludeDebug()
+	if err := params.Convert(&param); err != nil {
+		return nil, jsonrpc.ErrorCodeInvalidParams.Wrap(err, debug)
+	}
+	chain, err := ctx.Chain()
+	if err != nil {
+		return nil, jsonrpc.ErrorCodeServer.Wrap(err, debug)
+	}
+	bm := chain.BlockManager()
+	sm := chain.ServiceManager()
+	if bm == nil || sm == nil {
+		return nil, jsonrpc.ErrorCodeServer.New("Stopped")
+	}
 	b, err := getBlock(chain, bm, param.Height)
 	if err != nil {
 		if errors.NotFoundError.Equals(err) {
@@ -1068,7 +1071,6 @@
 		return nil, jsonrpc.ErrorCodeSystem.Wrap(err, debug)
 	}
 	return jso, nil
->>>>>>> d8ab4326
 }
 
 // convert TransactionList to []Transaction
