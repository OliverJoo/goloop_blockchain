--- conflicted
+++ resolved
@@ -1258,11 +1258,7 @@
 		return nil, jsonrpc.ErrorCodeInvalidParams.Wrap(err, c.debug)
 	}
 
-<<<<<<< HEAD
-	blk, txInfo, err := findBlockAndTxInfoByRosettaTraceParam(chain.CID(), bm, sm, param, debug)
-=======
 	blk, txInfo, err := findBlockAndTxInfoByRosettaTraceParam(&c, param)
->>>>>>> 4edfab77
 	if err != nil {
 		return nil, err
 	}
@@ -1291,7 +1287,7 @@
 	}
 
 	var replacer trace.TxHashReplacer
-	if chain.CID() == CIDForMainNet {
+	if c.chain.CID() == CIDForMainNet {
 		replacer = trace.ReplaceMissingTxHash
 	}
 	cb := &traceCallback{
@@ -1333,13 +1329,7 @@
 }
 
 func findBlockAndTxInfoByRosettaTraceParam(
-<<<<<<< HEAD
-	cid int,
-	bm module.BlockManager,
-	sm module.ServiceManager,
-=======
 	c *contextWithSM,
->>>>>>> 4edfab77
 	param RosettaTraceParam,
 ) (module.Block, module.TransactionInfo, error) {
 	var blk module.Block
@@ -1347,20 +1337,19 @@
 	var err error
 
 	if len(param.Tx) > 0 {
-<<<<<<< HEAD
 		if param.Tx[0:2] == "bx" {
-			if blk, err = bm.GetBlock(param.Tx.Bytes()); err != nil {
-				return nil, nil, jsonrpc.ErrorCodeNotFound.Wrap(err, debug)
+			if blk, err = c.GetBlockByID(param.Tx.Bytes()); err != nil {
+				return nil, nil, jsonrpc.ErrorCodeNotFound.Wrap(err, c.debug)
 			}
 		} else {
-			txInfo, err = getTransactionInfo(param.Tx.Bytes(), cid, bm, sm)
+			txInfo, err = getTransactionInfo(param.Tx.Bytes(), c)
 			if errors.NotFoundError.Equals(err) {
-				if sm.HasTransaction(param.Tx.Bytes()) {
+				if c.sm.HasTransaction(param.Tx.Bytes()) {
 					return nil, nil, jsonrpc.ErrorCodePending.New("Pending")
 				}
-				return nil, nil, jsonrpc.ErrorCodeNotFound.Wrap(err, debug)
+				return nil, nil, jsonrpc.ErrorCodeNotFound.Wrap(err, c.debug)
 			} else if err != nil {
-				return nil, nil, jsonrpc.ErrorCodeSystem.Wrap(err, debug)
+				return nil, nil, jsonrpc.ErrorCodeSystem.Wrap(err, c.debug)
 			}
 			if txInfo.Group() == module.TransactionGroupPatch {
 				return nil, nil, jsonrpc.ErrorCodeInvalidParams.New("Patch transaction can't be replayed")
@@ -1369,39 +1358,13 @@
 			if block.ResultNotFinalizedError.Equals(err) {
 				return nil, nil, jsonrpc.ErrorCodeExecuting.New("Executing")
 			} else if err != nil {
-				return nil, nil, jsonrpc.ErrorCodeSystem.Wrap(err, debug)
+				return nil, nil, jsonrpc.ErrorCodeSystem.Wrap(err, c.debug)
 			}
 			blk = txInfo.Block()
-		}
-=======
-		txBytes := param.Tx.Bytes()
-		if blk, err = c.GetBlockByID(txBytes); err == nil {
-			return blk, nil, nil
-		}
-
-		txInfo, err = c.bm.GetTransactionInfo(txBytes)
-		if errors.NotFoundError.Equals(err) {
-			if c.sm.HasTransaction(param.Tx.Bytes()) {
-				return nil, nil, jsonrpc.ErrorCodePending.New("Pending")
+			if err = c.CheckBaseHeight(blk.Height()); err != nil {
+				return nil, nil, err
 			}
-			return nil, nil, jsonrpc.ErrorCodeNotFound.Wrap(err, c.debug)
-		} else if err != nil {
-			return nil, nil, jsonrpc.ErrorCodeSystem.Wrap(err, c.debug)
-		}
-		if txInfo.Group() == module.TransactionGroupPatch {
-			return nil, nil, jsonrpc.ErrorCodeInvalidParams.New("Patch transaction can't be replayed")
-		}
-		_, err = txInfo.GetReceipt()
-		if block.ResultNotFinalizedError.Equals(err) {
-			return nil, nil, jsonrpc.ErrorCodeExecuting.New("Executing")
-		} else if err != nil {
-			return nil, nil, jsonrpc.ErrorCodeSystem.Wrap(err, c.debug)
-		}
-		blk = txInfo.Block()
-		if err = c.CheckBaseHeight(blk.Height()); err != nil {
-			return nil, nil, err
-		}
->>>>>>> 4edfab77
+		}
 	} else if len(param.Block) > 0 {
 		blk, err = c.GetBlockByID(param.Block.Bytes())
 	} else if len(param.Height) > 0 {
@@ -1459,17 +1422,17 @@
 }
 
 func getTransactionInfo(
-	txHash []byte, cid int, bm module.BlockManager, sm module.ServiceManager) (module.TransactionInfo, error) {
-	if cid == CIDForMainNet {
+	txHash []byte, c *contextWithSM) (module.TransactionInfo, error) {
+	if c.chain.CID() == CIDForMainNet {
 		height, index, ok := trace.GetMissingTxLocator(txHash)
 		if ok {
-			if blk, err := bm.GetBlockByHeight(height); err == nil {
-				nblk, _ := bm.GetBlockByHeight(height + 1)
-				return &missingTransactionInfo{blk, index, sm, nblk}, nil
+			if blk, err := c.bm.GetBlockByHeight(height); err == nil {
+				nblk, _ := c.bm.GetBlockByHeight(height + 1)
+				return &missingTransactionInfo{blk, index, c.sm, nblk}, nil
 			}
 		}
 	}
-	return bm.GetTransactionInfo(txHash)
+	return c.bm.GetTransactionInfo(txHash)
 }
 
 func RosettaMethodRepository(mtr *metric.JsonrpcMetric) *jsonrpc.MethodRepository {
