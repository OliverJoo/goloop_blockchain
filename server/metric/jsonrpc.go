package metric

import (
	"context"
	"sync"
	"time"

	"go.opencensus.io/stats"
	"go.opencensus.io/stats/view"
	"go.opencensus.io/tag"
)

var (
	mkMethod  = NewMetricKey("method")
	msFailure = &measure{
		ms:    stats.Int64("jsonrpc_failure", "jsonrpc failures", "ns"),
		msAvg: stats.Int64("jsonrpc_failure_avg", "moving average of jsonrpc failures", "ns"),
		mks:   []tag.Key{mkMethod},
	}
	msRetrieve = &measure{
		ms:    stats.Int64("jsonrpc_retrieve", "jsonrpc retrieve methods", "ns"),
		msAvg: stats.Int64("jsonrpc_retrieve_avg", "moving average of jsonrpc retrieve methods", "ns"),
		mks:   []tag.Key{mkMethod},
	}
	emptyMks = []tag.Key{}
	msMap    = map[string]*measure{
		"icx_getLastBlock":     msRetrieve,
		"icx_getBlockByHeight": msRetrieve,
		"icx_getBlockByHash":   msRetrieve,
		"icx_call": {
			stats.Int64("jsonrpc_call", "jsonrpc icx_call method", "ns"),
			stats.Int64("jsonrpc_call_avg", "moving average of jsonrpc icx_call method", "ns"),
			emptyMks,
		},
		"icx_getBalance":           msRetrieve,
		"icx_getScoreApi":          msRetrieve,
		"icx_getTotalSupply":       msRetrieve,
		"icx_getTransactionResult": msRetrieve,
		"icx_getTransactionByHash": msRetrieve,
		"icx_sendTransaction": {
			stats.Int64("jsonrpc_send_transaction", "jsonrpc icx_sendTransaction method", "ns"),
			stats.Int64("jsonrpc_send_transaction_avg", "moving average of jsonrpc icx_sendTransaction methods", "ns"),
			emptyMks,
		},
		"icx_sendTransactionAndWait": {
			stats.Int64("jsonrpc_send_transaction_and_wait", "jsonrpc icx_sendTransactionAndWait method", "ns"),
			stats.Int64("jsonrpc_send_transaction_and_wait_avg", "moving average of jsonrpc icx_sendTransactionAndWait method", "ns"),
			emptyMks,
		},
		"icx_waitTransactionResult": {
			stats.Int64("jsonrpc_wait_transaction_result", "jsonrpc icx_waitTransactionResult method", "ns"),
			stats.Int64("jsonrpc_wait_transaction_result_avg", "moving average of jsonrpc icx_waitTransactionResult method", "ns"),
			emptyMks,
		},
		"icx_getDataByHash":          msRetrieve,
		"icx_getBlockHeaderByHeight": msRetrieve,
		"icx_getVotesByHeight":       msRetrieve,
		"icx_getProofForResult":      msRetrieve,
		"icx_getProofForEvents":      msRetrieve,
<<<<<<< HEAD
		"btp_getNetworkInfo":         msRetrieve,
		"btp_getNetworkTypeInfo":     msRetrieve,
		"btp_getMessages":            msRetrieve,
		"btp_getHeader":              msRetrieve,
		"btp_getProof":               msRetrieve,
		"btp_getSourceInformation":   msRetrieve,
=======
		"icx_getScoreStatus":         msRetrieve,
>>>>>>> d8ab4326
		"debug_getTrace": {
			stats.Int64("jsonrpc_get_trace", "jsonrpc debug_getTrace method", "ns"),
			stats.Int64("jsonrpc_get_trace_avg", "moving average of jsonrpc debug_getTrace method", "ns"),
			emptyMks,
		},
		"debug_estimateStep": {
			stats.Int64("jsonrpc_estimate_step", "jsonrpc debug_estimateStep method", "ns"),
			stats.Int64("jsonrpc_estimate_step_avg", "moving average of jsonrpc debug_estimateStep method", "ns"),
			emptyMks,
		},
	}
	jms    = make([]*JsonrpcMetric, 0)
	jmsMtx sync.RWMutex
)

type measure struct {
	ms    *stats.Int64Measure
	msAvg *stats.Int64Measure
	mks   []tag.Key
}

const (
	DefaultJsonrpcDurationsSize   = 20000
	DefaultJsonrpcDurationsExpire = 10 * time.Second
)

func RegisterJsonrpc() {
	RegisterMetricView(msFailure.ms, view.Count(), msFailure.mks)
	RegisterMetricView(msFailure.msAvg, view.LastValue(), emptyMks)
	RegisterMetricView(msRetrieve.ms, view.Count(), msRetrieve.mks)
	RegisterMetricView(msRetrieve.msAvg, view.LastValue(), emptyMks)
	for _, v := range msMap {
		if v != msRetrieve {
			RegisterMetricView(v.ms, view.Count(), v.mks)
			RegisterMetricView(v.msAvg, view.LastValue(), emptyMks)
		}
	}

	RegisterBeforeExportFunc(func() {
		jmsMtx.RLock()
		defer jmsMtx.RUnlock()
		for _, jm := range jms {
			jm.Remove()
		}
	})
}

type JsonrpcMeasure struct {
	*measure
	d   *Durations
	ctx context.Context
	mtx sync.RWMutex
}

func (m *JsonrpcMeasure) RemoveAndRecord(ctx context.Context, ts time.Time, expire time.Duration) {
	d := m.d.Add(ts)
	stats.Record(ctx, m.ms.M(int64(d.d)))
	m.d.Remove(expire)
	stats.Record(ctx, m.msAvg.M(int64(m.d.Avg())))
}

func (m *JsonrpcMeasure) Remove(expire time.Duration) {
	m.mtx.RLock()
	defer m.mtx.RUnlock()
	m.d.Remove(expire)
	stats.Record(m.ctx, m.msAvg.M(int64(m.d.Avg())))
}

type JsonrpcMetric struct {
	expire        time.Duration
	durationsSize int
	useDefault    bool
	m             map[string]*JsonrpcMeasure
	mtx           sync.RWMutex
}

func (m *JsonrpcMetric) EnsureMeasure(ctx context.Context, ms *measure) *JsonrpcMeasure {
	m.mtx.Lock()
	defer m.mtx.Unlock()

	key := ms.ms.Name()
	if chainId, ok := tag.FromContext(ctx).Value(MetricKeyChain); ok {
		key += chainId
	}
	jm, ok := m.m[key]
	if !ok {
		jm = &JsonrpcMeasure{
			measure: ms,
			d:       NewDurations(m.durationsSize),
			ctx:     ctx,
		}
		m.m[key] = jm
	}
	return jm
}

func (m *JsonrpcMetric) Remove() {
	m.mtx.RLock()
	defer m.mtx.RUnlock()
	for _, v := range m.m {
		v.Remove(m.expire)
	}
}

func (m *JsonrpcMetric) OnHandle(ctx context.Context, method string, ts time.Time, err error) {
	var ms *measure
	if err == nil {
		ok := false
		if ms, ok = msMap[method]; !ok {
			if m.useDefault {
				ms = msRetrieve
			} else {
				panic("not exists measure " + method)
			}
		}

		if ms == msRetrieve {
			ctx = GetMetricContext(ctx, &mkMethod, method)
		}
	} else {
		ms = msFailure
		ctx = GetMetricContext(ctx, &mkMethod, method)
	}

	jm := m.EnsureMeasure(ctx, ms)
	jm.RemoveAndRecord(ctx, ts, m.expire)
}

func NewJsonrpcMetric(expire time.Duration, durationsSize int, useDefault bool) *JsonrpcMetric {
	jmsMtx.Lock()
	defer jmsMtx.Unlock()
	jm := &JsonrpcMetric{
		expire:        expire,
		durationsSize: durationsSize,
		useDefault:    useDefault,
		m:             make(map[string]*JsonrpcMeasure),
	}
	jms = append(jms, jm)
	return jm
}

type Durations struct {
	buf   []*Duration
	head  int
	next  int
	size  int
	count int
	sum   time.Duration
	mtx   sync.RWMutex
}

type Duration struct {
	t time.Time
	d time.Duration
}

func (ds *Durations) Add(ts time.Time) *Duration {
	now := time.Now()
	d := &Duration{t: now, d: now.Sub(ts)}

	ds.mtx.Lock()
	defer ds.mtx.Unlock()

	next := ds.next + 1
	if next == ds.size {
		next = 0
	}
	if next == ds.head {
		ds._pop()
	}
	ds.buf[ds.next] = d
	ds.count += 1
	ds.sum += d.d
	ds.next = next
	return d
}

func (ds *Durations) _pop() {
	d := ds.buf[ds.head]
	ds.sum -= d.d
	ds.count -= 1
	ds.buf[ds.head] = nil
	ds.head++
	if ds.head >= ds.size {
		ds.head = 0
	}
}

func (ds *Durations) Remove(expire time.Duration) {
	ds.mtx.Lock()
	defer ds.mtx.Unlock()
	now := time.Now()
	for {
		d := ds.buf[ds.head]
		if d == nil || ds.head == ds.next || now.Sub(d.t) < expire {
			break
		}
		ds._pop()
	}
}

func (ds *Durations) Size() int {
	return ds.size - 1
}

func (ds *Durations) Count() int {
	ds.mtx.RLock()
	defer ds.mtx.RUnlock()
	return ds.count
}

func (ds *Durations) Sum() int64 {
	ds.mtx.RLock()
	defer ds.mtx.RUnlock()
	return int64(ds.sum)
}

func (ds *Durations) Avg() time.Duration {
	ds.mtx.RLock()
	defer ds.mtx.RUnlock()

	if ds.count == 0 || ds.sum == 0 {
		return 0
	} else {
		return ds.sum / time.Duration(ds.count)
	}
}

func NewDurations(size int) *Durations {
	if size < 1 {
		panic("size must be positive number")
	}
	size += 1
	ds := &Durations{
		buf:  make([]*Duration, size),
		size: size,
	}
	return ds
}<|MERGE_RESOLUTION|>--- conflicted
+++ resolved
@@ -57,16 +57,13 @@
 		"icx_getVotesByHeight":       msRetrieve,
 		"icx_getProofForResult":      msRetrieve,
 		"icx_getProofForEvents":      msRetrieve,
-<<<<<<< HEAD
+		"icx_getScoreStatus":         msRetrieve,
 		"btp_getNetworkInfo":         msRetrieve,
 		"btp_getNetworkTypeInfo":     msRetrieve,
 		"btp_getMessages":            msRetrieve,
 		"btp_getHeader":              msRetrieve,
 		"btp_getProof":               msRetrieve,
 		"btp_getSourceInformation":   msRetrieve,
-=======
-		"icx_getScoreStatus":         msRetrieve,
->>>>>>> d8ab4326
 		"debug_getTrace": {
 			stats.Int64("jsonrpc_get_trace", "jsonrpc debug_getTrace method", "ns"),
 			stats.Int64("jsonrpc_get_trace_avg", "moving average of jsonrpc debug_getTrace method", "ns"),
