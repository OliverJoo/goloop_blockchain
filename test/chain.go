/*
 * Copyright 2021 ICON Foundation
 *
 * Licensed under the Apache License, Version 2.0 (the "License");
 * you may not use this file except in compliance with the License.
 * You may obtain a copy of the License at
 *
 *     http://www.apache.org/licenses/LICENSE-2.0
 *
 * Unless required by applicable law or agreed to in writing, software
 * distributed under the License is distributed on an "AS IS" BASIS,
 * WITHOUT WARRANTIES OR CONDITIONS OF ANY KIND, either express or implied.
 * See the License for the specific language governing permissions and
 * limitations under the License.
 */

package test

import (
	"context"
	"encoding/hex"
	"encoding/json"
	"testing"
	"time"

	"github.com/icon-project/goloop/chain/gs"
	"github.com/icon-project/goloop/common/db"
	"github.com/icon-project/goloop/common/log"
	"github.com/icon-project/goloop/common/wallet"
	"github.com/icon-project/goloop/consensus"
	"github.com/icon-project/goloop/module"
)

type Chain struct {
	module.Chain
	t         *testing.T
	database  db.Database
	wallet    module.Wallet
	log       log.Logger
	regulator module.Regulator
	nm        module.NetworkManager
	bm        module.BlockManager
	sm        module.ServiceManager
	cs        module.Consensus
	gs        module.GenesisStorage
	cvd       module.CommitVoteSetDecoder
	gsBytes   []byte
	bwMap     map[string]module.BaseWallet
}

func (c *Chain) Database() db.Database {
	return c.database
}

func (c *Chain) Wallet() module.Wallet {
	return c.wallet
}

func (c *Chain) NID() int {
	return 1
}

func (c *Chain) CID() int {
	cid, _ := c.gs.CID()
	return cid
}

func (c *Chain) NetID() int {
	return 1
}

func (c *Chain) Channel() string {
	return "icon"
}

func (c *Chain) ConcurrencyLevel() int {
	return 1
}

func (c *Chain) NormalTxPoolSize() int {
	return 5000
}

func (c *Chain) PatchTxPoolSize() int {
	return 2
}

func (c *Chain) MaxBlockTxBytes() int {
	return 2 * 1024 * 1024
}

func (c *Chain) DefaultWaitTimeout() time.Duration {
	panic("implement me")
}

func (c *Chain) MaxWaitTimeout() time.Duration {
	panic("implement me")
}

func (c *Chain) TransactionTimeout() time.Duration {
	return time.Second * 5
}

func (c *Chain) ChildrenLimit() int {
	panic("implement me")
}

func (c *Chain) NephewsLimit() int {
	panic("implement me")
}

func (c *Chain) ValidateTxOnSend() bool {
	panic("implement me")
}

var defaultGenesis = "{\n  \"accounts\": [\n    {\n      \"name\": \"god\",\n      \"address\": \"hx54f7853dc6481b670caf69c5a27c7c8fe5be8269\",\n      \"balance\": \"0x2961fff8ca4a62327800000\"\n    },\n    {\n      \"name\": \"treasury\",\n      \"address\": \"hx1000000000000000000000000000000000000000\",\n      \"balance\": \"0x0\"\n    }\n  ],\n  \"message\": \"A rhizome has no beginning or end; it is always in the middle, between things, interbeing, intermezzo. The tree is filiation, but the rhizome is alliance, uniquely alliance. The tree imposes the verb \\\"to be\\\" but the fabric of the rhizome is the conjunction, \\\"and ... and ...and...\\\"This conjunction carries enough force to shake and uproot the verb \\\"to be.\\\" Where are you going? Where are you coming from? What are you heading for? These are totally useless questions.\\n\\n - Mille Plateaux, Gilles Deleuze & Felix Guattari\\n\\n\\\"Hyperconnect the world\\\"\"\n}\n"

func (c *Chain) Genesis() []byte {
	return c.gsBytes
}

func (c *Chain) GenesisStorage() module.GenesisStorage {
	return c.gs
}

func (c *Chain) CommitVoteSetDecoder() module.CommitVoteSetDecoder {
	return c.cvd
}

func (c *Chain) PatchDecoder() module.PatchDecoder {
	return consensus.DecodePatch
}

func (c *Chain) BlockManager() module.BlockManager {
	return c.bm
}

func (c *Chain) Consensus() module.Consensus {
	return c.cs
}

func (c *Chain) ServiceManager() module.ServiceManager {
	return c.sm
}

func (c *Chain) NetworkManager() module.NetworkManager {
	return c.nm
}

func (c *Chain) Regulator() module.Regulator {
	return c.regulator
}

func (c *Chain) Init() error {
	panic("implement me")
}

func (c *Chain) Start() error {
	panic("implement me")
}

func (c *Chain) Stop() error {
	panic("implement me")
}

func (c *Chain) Import(src string, height int64) error {
	panic("implement me")
}

func (c *Chain) Prune(gs string, dbt string, height int64) error {
	panic("implement me")
}

func (c *Chain) Backup(file string, extra []string) error {
	panic("implement me")
}

func (c *Chain) RunTask(task string, params json.RawMessage) error {
	panic("implement me")
}

func (c *Chain) Term() error {
	panic("implement me")
}

func (c *Chain) State() (string, int64, error) {
	panic("implement me")
}

func (c *Chain) IsStarted() bool {
	panic("implement me")
}

func (c *Chain) IsStopped() bool {
	panic("implement me")
}

func (c *Chain) Reset(gs string, height int64, blockHash []byte) error {
	panic("implement me")
}

func (c *Chain) Verify() error {
	panic("implement me")
}

func (c *Chain) MetricContext() context.Context {
	return nil
}

func (c *Chain) Logger() log.Logger {
	return c.log
}

func (c *Chain) SetBlockManager(bm module.BlockManager) {
	c.bm = bm
}

func (c *Chain) SetServiceManager(sm module.ServiceManager) {
	c.sm = sm
}

<<<<<<< HEAD
type addrWallet struct {
	mod module.NetworkTypeModule
	w   module.Wallet
}

func (a *addrWallet) Sign(data []byte) ([]byte, error) {
	return a.w.Sign(data)
}

func (a *addrWallet) PublicKey() []byte {
	addr, err := a.mod.AddressFromPubKey(a.w.PublicKey())
	if err != nil {
		return nil
	}
	return addr
}

func (c *Chain) WalletFor(dsa string) module.BaseWallet {
	if bw, ok := c.bwMap[dsa]; ok {
		return bw
	}
	switch dsa {
	case "ecdsa/secp256k1":
		return c.wallet
	}
	return nil
}

func (c *Chain) SetWalletFor(keyType string, bw module.BaseWallet) {
	c.bwMap[keyType] = bw
}

type walletProvider struct {
	wallet module.Wallet
}

func (wp *walletProvider) WalletFor(dsa string) module.BaseWallet {
	switch dsa {
	case "ecdsa/secp256k1":
		return wp.wallet
	}
	return nil
}

func NewWalletProvider() module.WalletProvider {
	return &walletProvider{wallet.New()}
=======
func (c *Chain) DoDBTask(f func(database db.Database)) {
	panic("implement me")
>>>>>>> 7c441096
}

func NewChain(
	t *testing.T,
	w module.Wallet,
	database db.Database,
	logger log.Logger,
	cvd module.CommitVoteSetDecoder,
	gsStr string,
) (*Chain, error) {
	logger = logger.WithFields(log.Fields{
		log.FieldKeyWallet: hex.EncodeToString(w.Address().ID()),
	})
	gsBytes := []byte(gsStr)
	return &Chain{
		database:  database,
		wallet:    w,
		log:       logger,
		regulator: NewRegulator(),
		nm:        NewNetworkManager(t, w.Address()),
		gs:        gs.NewFromTx(gsBytes),
		cvd:       cvd,
		gsBytes:   gsBytes,
		bwMap:     make(map[string]module.BaseWallet),
	}, nil
}<|MERGE_RESOLUTION|>--- conflicted
+++ resolved
@@ -219,7 +219,6 @@
 	c.sm = sm
 }
 
-<<<<<<< HEAD
 type addrWallet struct {
 	mod module.NetworkTypeModule
 	w   module.Wallet
@@ -266,10 +265,10 @@
 
 func NewWalletProvider() module.WalletProvider {
 	return &walletProvider{wallet.New()}
-=======
+}
+
 func (c *Chain) DoDBTask(f func(database db.Database)) {
 	panic("implement me")
->>>>>>> 7c441096
 }
 
 func NewChain(
