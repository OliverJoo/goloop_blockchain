--- conflicted
+++ resolved
@@ -153,12 +153,8 @@
 	return ctx.GetFuture(lq), nil
 }
 
-<<<<<<< HEAD
-func (t *Transaction) Execute(ctx contract.Context, estimate bool) (txresult.Receipt, error) {
+func (t *Transaction) Execute(ctx contract.Context, wcs state.WorldSnapshot, estimate bool) (txresult.Receipt, error) {
 	r := txresult.NewReceipt(ctx.Database(), ctx.Revision(), t.To())
-=======
-func (t *Transaction) Execute(ctx contract.Context, wcs state.WorldSnapshot, estimate bool) (txresult.Receipt, error) {
->>>>>>> 8286593a
 	if t.json.Validators != nil {
 		var vl []module.Validator
 		for _, addr := range t.json.Validators {
