--- conflicted
+++ resolved
@@ -400,7 +400,6 @@
 				return JsonPrettyPrintln(os.Stdout, raw)
 			},
 		})
-<<<<<<< HEAD
 
 	rootCmd.AddCommand(
 		&cobra.Command{
@@ -495,7 +494,7 @@
 				return JsonPrettyPrintln(os.Stdout, r)
 			},
 		})
-=======
+
 	scoreStatusCmd := &cobra.Command{
 		Use:   "scorestatus ADDRESS",
 		Short: "Get status of the smart contract",
@@ -519,7 +518,6 @@
 	rootCmd.AddCommand(scoreStatusCmd)
 	flags = scoreStatusCmd.Flags()
 	flags.Int("height", -1, "BlockHeight")
->>>>>>> d8ab4326
 	return rootCmd, vc
 }
 
